// Copyright 2019-2022 The NATS Authors
// Licensed under the Apache License, Version 2.0 (the "License");
// you may not use this file except in compliance with the License.
// You may obtain a copy of the License at
//
// http://www.apache.org/licenses/LICENSE-2.0
//
// Unless required by applicable law or agreed to in writing, software
// distributed under the License is distributed on an "AS IS" BASIS,
// WITHOUT WARRANTIES OR CONDITIONS OF ANY KIND, either express or implied.
// See the License for the specific language governing permissions and
// limitations under the License.

package server

import (
	"bytes"
	"encoding/binary"
	"encoding/json"
	"errors"
	"fmt"
	"math/rand"
	"reflect"
	"sort"
	"strconv"
	"strings"
	"sync"
	"sync/atomic"
	"time"

	"github.com/nats-io/nuid"
	"golang.org/x/time/rate"
)

// Headers sent with Request Timeout
const (
	JSPullRequestPendingMsgs  = "Nats-Pending-Messages"
	JSPullRequestPendingBytes = "Nats-Pending-Bytes"
)

type ConsumerInfo struct {
	Stream         string          `json:"stream_name"`
	Name           string          `json:"name"`
	Created        time.Time       `json:"created"`
	Config         *ConsumerConfig `json:"config,omitempty"`
	Delivered      SequenceInfo    `json:"delivered"`
	AckFloor       SequenceInfo    `json:"ack_floor"`
	NumAckPending  int             `json:"num_ack_pending"`
	NumRedelivered int             `json:"num_redelivered"`
	NumWaiting     int             `json:"num_waiting"`
	NumPending     uint64          `json:"num_pending"`
	Cluster        *ClusterInfo    `json:"cluster,omitempty"`
	PushBound      bool            `json:"push_bound,omitempty"`
}

type ConsumerConfig struct {
	// Durable is deprecated. All consumers will have names. picked by clients.
	Durable         string          `json:"durable_name,omitempty"`
	Name            string          `json:"name,omitempty"`
	Description     string          `json:"description,omitempty"`
	DeliverPolicy   DeliverPolicy   `json:"deliver_policy"`
	OptStartSeq     uint64          `json:"opt_start_seq,omitempty"`
	OptStartTime    *time.Time      `json:"opt_start_time,omitempty"`
	AckPolicy       AckPolicy       `json:"ack_policy"`
	AckWait         time.Duration   `json:"ack_wait,omitempty"`
	MaxDeliver      int             `json:"max_deliver,omitempty"`
	BackOff         []time.Duration `json:"backoff,omitempty"`
	FilterSubject   string          `json:"filter_subject,omitempty"`
	ReplayPolicy    ReplayPolicy    `json:"replay_policy"`
	RateLimit       uint64          `json:"rate_limit_bps,omitempty"` // Bits per sec
	SampleFrequency string          `json:"sample_freq,omitempty"`
	MaxWaiting      int             `json:"max_waiting,omitempty"`
	MaxAckPending   int             `json:"max_ack_pending,omitempty"`
	Heartbeat       time.Duration   `json:"idle_heartbeat,omitempty"`
	FlowControl     bool            `json:"flow_control,omitempty"`
	HeadersOnly     bool            `json:"headers_only,omitempty"`

	// Pull based options.
	MaxRequestBatch    int           `json:"max_batch,omitempty"`
	MaxRequestExpires  time.Duration `json:"max_expires,omitempty"`
	MaxRequestMaxBytes int           `json:"max_bytes,omitempty"`

	// Push based consumers.
	DeliverSubject string `json:"deliver_subject,omitempty"`
	DeliverGroup   string `json:"deliver_group,omitempty"`

	// Ephemeral inactivity threshold.
	InactiveThreshold time.Duration `json:"inactive_threshold,omitempty"`

	// Generally inherited by parent stream and other markers, now can be configured directly.
	Replicas int `json:"num_replicas"`
	// Force memory storage.
	MemoryStorage bool `json:"mem_storage,omitempty"`

	// Don't add to general clients.
	Direct bool `json:"direct,omitempty"`
}

// SequenceInfo has both the consumer and the stream sequence and last activity.
type SequenceInfo struct {
	Consumer uint64     `json:"consumer_seq"`
	Stream   uint64     `json:"stream_seq"`
	Last     *time.Time `json:"last_active,omitempty"`
}

type CreateConsumerRequest struct {
	Stream string         `json:"stream_name"`
	Config ConsumerConfig `json:"config"`
}

// ConsumerNakOptions is for optional NAK values, e.g. delay.
type ConsumerNakOptions struct {
	Delay time.Duration `json:"delay"`
}

// DeliverPolicy determines how the consumer should select the first message to deliver.
type DeliverPolicy int

const (
	// DeliverAll will be the default so can be omitted from the request.
	DeliverAll DeliverPolicy = iota
	// DeliverLast will start the consumer with the last sequence received.
	DeliverLast
	// DeliverNew will only deliver new messages that are sent after the consumer is created.
	DeliverNew
	// DeliverByStartSequence will look for a defined starting sequence to start.
	DeliverByStartSequence
	// DeliverByStartTime will select the first messsage with a timestamp >= to StartTime.
	DeliverByStartTime
	// DeliverLastPerSubject will start the consumer with the last message for all subjects received.
	DeliverLastPerSubject
)

func (dp DeliverPolicy) String() string {
	switch dp {
	case DeliverAll:
		return "all"
	case DeliverLast:
		return "last"
	case DeliverNew:
		return "new"
	case DeliverByStartSequence:
		return "by_start_sequence"
	case DeliverByStartTime:
		return "by_start_time"
	case DeliverLastPerSubject:
		return "last_per_subject"
	default:
		return "undefined"
	}
}

// AckPolicy determines how the consumer should acknowledge delivered messages.
type AckPolicy int

const (
	// AckNone requires no acks for delivered messages.
	AckNone AckPolicy = iota
	// AckAll when acking a sequence number, this implicitly acks all sequences below this one as well.
	AckAll
	// AckExplicit requires ack or nack for all messages.
	AckExplicit
)

func (a AckPolicy) String() string {
	switch a {
	case AckNone:
		return "none"
	case AckAll:
		return "all"
	default:
		return "explicit"
	}
}

// ReplayPolicy determines how the consumer should replay messages it already has queued in the stream.
type ReplayPolicy int

const (
	// ReplayInstant will replay messages as fast as possible.
	ReplayInstant ReplayPolicy = iota
	// ReplayOriginal will maintain the same timing as the messages were received.
	ReplayOriginal
)

func (r ReplayPolicy) String() string {
	switch r {
	case ReplayInstant:
		return "instant"
	default:
		return "original"
	}
}

// OK
const OK = "+OK"

// Ack responses. Note that a nil or no payload is same as AckAck
var (
	// Ack
	AckAck = []byte("+ACK") // nil or no payload to ack subject also means ACK
	AckOK  = []byte(OK)     // deprecated but +OK meant ack as well.

	// Nack
	AckNak = []byte("-NAK")
	// Progress indicator
	AckProgress = []byte("+WPI")
	// Ack + Deliver the next message(s).
	AckNext = []byte("+NXT")
	// Terminate delivery of the message.
	AckTerm = []byte("+TERM")
)

func (consCfg ConsumerConfig) replicas(strCfg *StreamConfig) int {
	if consCfg.Replicas == 0 {
		if !isDurableConsumer(&consCfg) && strCfg.Retention == LimitsPolicy {
			return 1
		}
		return strCfg.Replicas
	} else {
		return consCfg.Replicas
	}
}

// Consumer is a jetstream consumer.
type consumer struct {
	// Atomic used to notify that we want to process an ack.
	// This will be checked in checkPending to abort processing
	// and let ack be processed in priority.
	awl               int64
	mu                sync.RWMutex
	js                *jetStream
	mset              *stream
	acc               *Account
	srv               *Server
	client            *client
	sysc              *client
	sid               int
	name              string
	stream            string
	sseq              uint64
	dseq              uint64
	adflr             uint64
	asflr             uint64
	npc               uint64
	npcm              uint64
	dsubj             string
	qgroup            string
	lss               *lastSeqSkipList
	rlimit            *rate.Limiter
	reqSub            *subscription
	ackSub            *subscription
	ackReplyT         string
	ackSubj           string
	nextMsgSubj       string
	maxp              int
	pblimit           int
	maxpb             int
	pbytes            int
	fcsz              int
	fcid              string
	fcSub             *subscription
	outq              *jsOutQ
	pending           map[uint64]*Pending
	ptmr              *time.Timer
	rdq               []uint64
	rdqi              map[uint64]struct{}
	rdc               map[uint64]uint64
	maxdc             uint64
	waiting           *waitQueue
	cfg               ConsumerConfig
	ici               *ConsumerInfo
	store             ConsumerStore
	active            bool
	replay            bool
	filterWC          bool
	dtmr              *time.Timer
	gwdtmr            *time.Timer
	dthresh           time.Duration
	mch               chan struct{}
	qch               chan struct{}
	inch              chan bool
	sfreq             int32
	ackEventT         string
	nakEventT         string
	deliveryExcEventT string
	created           time.Time
	ldt               time.Time
	lat               time.Time
	closed            bool

	// Clustered.
	ca        *consumerAssignment
	node      RaftNode
	infoSub   *subscription
	lqsent    time.Time
	prm       map[string]struct{}
	prOk      bool
	uch       chan struct{}
	retention RetentionPolicy

	// R>1 proposals
	pch   chan struct{}
	phead *proposal
	ptail *proposal

	// Ack queue
	ackMsgs *ipQueue
}

type proposal struct {
	data []byte
	next *proposal
}

const (
	// JsAckWaitDefault is the default AckWait, only applicable on explicit ack policy consumers.
	JsAckWaitDefault = 30 * time.Second
	// JsDeleteWaitTimeDefault is the default amount of time we will wait for non-durable
	// consumers to be in an inactive state before deleting them.
	JsDeleteWaitTimeDefault = 5 * time.Second
	// JsFlowControlMaxPending specifies default pending bytes during flow control that can be
	// outstanding.
	JsFlowControlMaxPending = 32 * 1024 * 1024
	// JsDefaultMaxAckPending is set for consumers with explicit ack that do not set the max ack pending.
	JsDefaultMaxAckPending = 1000
)

// Helper function to set consumer config defaults from above.
func setConsumerConfigDefaults(config *ConsumerConfig, lim *JSLimitOpts, accLim *JetStreamAccountLimits) {
	// Set to default if not specified.
	if config.DeliverSubject == _EMPTY_ && config.MaxWaiting == 0 {
		config.MaxWaiting = JSWaitQueueDefaultMax
	}
	// Setup proper default for ack wait if we are in explicit ack mode.
	if config.AckWait == 0 && (config.AckPolicy == AckExplicit || config.AckPolicy == AckAll) {
		config.AckWait = JsAckWaitDefault
	}
	// Setup default of -1, meaning no limit for MaxDeliver.
	if config.MaxDeliver == 0 {
		config.MaxDeliver = -1
	}
	// If BackOff was specified that will override the AckWait and the MaxDeliver.
	if len(config.BackOff) > 0 {
		config.AckWait = config.BackOff[0]
	}
	// Set proper default for max ack pending if we are ack explicit and none has been set.
	if (config.AckPolicy == AckExplicit || config.AckPolicy == AckAll) && config.MaxAckPending == 0 {
		accPending := JsDefaultMaxAckPending
		if lim.MaxAckPending > 0 && lim.MaxAckPending < accPending {
			accPending = lim.MaxAckPending
		}
		if accLim.MaxAckPending > 0 && accLim.MaxAckPending < accPending {
			accPending = accLim.MaxAckPending
		}
		config.MaxAckPending = accPending
	}
	// if applicable set max request batch size
	if config.DeliverSubject == _EMPTY_ && config.MaxRequestBatch == 0 && lim.MaxRequestBatch > 0 {
		config.MaxRequestBatch = lim.MaxRequestBatch
	}
}

// Check the consumer config. If we are recovering don't check filter subjects.
func checkConsumerCfg(
	config *ConsumerConfig,
	srvLim *JSLimitOpts,
	cfg *StreamConfig,
	acc *Account,
	accLim *JetStreamAccountLimits,
	isRecovering bool,
) *ApiError {

	// Check if replicas is defined but exceeds parent stream.
	if config.Replicas > 0 && config.Replicas > cfg.Replicas {
		return NewJSConsumerReplicasExceedsStreamError()
	}
	// Check that it is not negative
	if config.Replicas < 0 {
		return NewJSReplicasCountCannotBeNegativeError()
	}

	// Check if we have a BackOff defined that MaxDeliver is within range etc.
	if lbo := len(config.BackOff); lbo > 0 && config.MaxDeliver <= lbo {
		return NewJSConsumerMaxDeliverBackoffError()
	}

	if len(config.Description) > JSMaxDescriptionLen {
		return NewJSConsumerDescriptionTooLongError(JSMaxDescriptionLen)
	}

	// For now expect a literal subject if its not empty. Empty means work queue mode (pull mode).
	if config.DeliverSubject != _EMPTY_ {
		if !subjectIsLiteral(config.DeliverSubject) {
			return NewJSConsumerDeliverToWildcardsError()
		}
		if !IsValidSubject(config.DeliverSubject) {
			return NewJSConsumerInvalidDeliverSubjectError()
		}
		if deliveryFormsCycle(cfg, config.DeliverSubject) {
			return NewJSConsumerDeliverCycleError()
		}
		if config.MaxWaiting != 0 {
			return NewJSConsumerPushMaxWaitingError()
		}
		if config.MaxAckPending > 0 && config.AckPolicy == AckNone {
			return NewJSConsumerMaxPendingAckPolicyRequiredError()
		}
		if config.Heartbeat > 0 && config.Heartbeat < 100*time.Millisecond {
			return NewJSConsumerSmallHeartbeatError()
		}
	} else {
		// Pull mode with work queue retention from the stream requires an explicit ack.
		if config.AckPolicy == AckNone && cfg.Retention == WorkQueuePolicy {
			return NewJSConsumerPullRequiresAckError()
		}
		if config.RateLimit > 0 {
			return NewJSConsumerPullWithRateLimitError()
		}
		if config.MaxWaiting < 0 {
			return NewJSConsumerMaxWaitingNegativeError()
		}
		if config.Heartbeat > 0 {
			return NewJSConsumerHBRequiresPushError()
		}
		if config.FlowControl {
			return NewJSConsumerFCRequiresPushError()
		}
		if config.MaxRequestBatch < 0 {
			return NewJSConsumerMaxRequestBatchNegativeError()
		}
		if config.MaxRequestExpires != 0 && config.MaxRequestExpires < time.Millisecond {
			return NewJSConsumerMaxRequestExpiresToSmallError()
		}
		if srvLim.MaxRequestBatch > 0 && config.MaxRequestBatch > srvLim.MaxRequestBatch {
			return NewJSConsumerMaxRequestBatchExceededError(srvLim.MaxRequestBatch)
		}
	}
	if srvLim.MaxAckPending > 0 && config.MaxAckPending > srvLim.MaxAckPending {
		return NewJSConsumerMaxPendingAckExcessError(srvLim.MaxAckPending)
	}
	if accLim.MaxAckPending > 0 && config.MaxAckPending > accLim.MaxAckPending {
		return NewJSConsumerMaxPendingAckExcessError(accLim.MaxAckPending)
	}

	// Direct need to be non-mapped ephemerals.
	if config.Direct {
		if config.DeliverSubject == _EMPTY_ {
			return NewJSConsumerDirectRequiresPushError()
		}
		if isDurableConsumer(config) {
			return NewJSConsumerDirectRequiresEphemeralError()
		}
	}

	// As best we can make sure the filtered subject is valid.
	if config.FilterSubject != _EMPTY_ {
		subjects := copyStrings(cfg.Subjects)
		// explicitly skip validFilteredSubject when recovering
		hasExt := isRecovering
		if !isRecovering {
			subjects, hasExt = gatherSourceMirrorSubjects(subjects, cfg, acc)
		}
		if !hasExt && !validFilteredSubject(config.FilterSubject, subjects) {
			return NewJSConsumerFilterNotSubsetError()
		}
	}

	// Helper function to formulate similar errors.
	badStart := func(dp, start string) error {
		return fmt.Errorf("consumer delivery policy is deliver %s, but optional start %s is also set", dp, start)
	}
	notSet := func(dp, notSet string) error {
		return fmt.Errorf("consumer delivery policy is deliver %s, but optional %s is not set", dp, notSet)
	}

	// Check on start position conflicts.
	switch config.DeliverPolicy {
	case DeliverAll:
		if config.OptStartSeq > 0 {
			return NewJSConsumerInvalidPolicyError(badStart("all", "sequence"))
		}
		if config.OptStartTime != nil {
			return NewJSConsumerInvalidPolicyError(badStart("all", "time"))
		}
	case DeliverLast:
		if config.OptStartSeq > 0 {
			return NewJSConsumerInvalidPolicyError(badStart("last", "sequence"))
		}
		if config.OptStartTime != nil {
			return NewJSConsumerInvalidPolicyError(badStart("last", "time"))
		}
	case DeliverLastPerSubject:
		if config.OptStartSeq > 0 {
			return NewJSConsumerInvalidPolicyError(badStart("last per subject", "sequence"))
		}
		if config.OptStartTime != nil {
			return NewJSConsumerInvalidPolicyError(badStart("last per subject", "time"))
		}
		if config.FilterSubject == _EMPTY_ {
			return NewJSConsumerInvalidPolicyError(notSet("last per subject", "filter subject"))
		}
	case DeliverNew:
		if config.OptStartSeq > 0 {
			return NewJSConsumerInvalidPolicyError(badStart("new", "sequence"))
		}
		if config.OptStartTime != nil {
			return NewJSConsumerInvalidPolicyError(badStart("new", "time"))
		}
	case DeliverByStartSequence:
		if config.OptStartSeq == 0 {
			return NewJSConsumerInvalidPolicyError(notSet("by start sequence", "start sequence"))
		}
		if config.OptStartTime != nil {
			return NewJSConsumerInvalidPolicyError(badStart("by start sequence", "time"))
		}
	case DeliverByStartTime:
		if config.OptStartTime == nil {
			return NewJSConsumerInvalidPolicyError(notSet("by start time", "start time"))
		}
		if config.OptStartSeq != 0 {
			return NewJSConsumerInvalidPolicyError(badStart("by start time", "start sequence"))
		}
	}

	if config.SampleFrequency != _EMPTY_ {
		s := strings.TrimSuffix(config.SampleFrequency, "%")
		if sampleFreq, err := strconv.Atoi(s); err != nil || sampleFreq < 0 {
			return NewJSConsumerInvalidSamplingError(err)
		}
	}

	// We reject if flow control is set without heartbeats.
	if config.FlowControl && config.Heartbeat == 0 {
		return NewJSConsumerWithFlowControlNeedsHeartbeatsError()
	}

	if config.Durable != _EMPTY_ && config.Name != _EMPTY_ {
		if config.Name != config.Durable {
			return NewJSConsumerCreateDurableAndNameMismatchError()
		}
	}

	return nil
}

func (mset *stream) addConsumer(config *ConsumerConfig) (*consumer, error) {
	return mset.addConsumerWithAssignment(config, _EMPTY_, nil, false)
}

func (mset *stream) addConsumerWithAssignment(config *ConsumerConfig, oname string, ca *consumerAssignment, isRecovering bool) (*consumer, error) {
	mset.mu.RLock()
	s, jsa, tierName, cfg, acc := mset.srv, mset.jsa, mset.tier, mset.cfg, mset.acc
	retention := cfg.Retention
	mset.mu.RUnlock()

	// If we do not have the consumer currently assigned to us in cluster mode we will proceed but warn.
	// This can happen on startup with restored state where on meta replay we still do not have
	// the assignment. Running in single server mode this always returns true.
	if oname != _EMPTY_ && !jsa.consumerAssigned(mset.name(), oname) {
		s.Debugf("Consumer %q > %q does not seem to be assigned to this server", mset.name(), oname)
	}

	if config == nil {
		return nil, NewJSConsumerConfigRequiredError()
	}

	jsa.usageMu.RLock()
	selectedLimits, limitsFound := jsa.limits[tierName]
	jsa.usageMu.RUnlock()
	if !limitsFound {
		return nil, NewJSNoLimitsError()
	}

	srvLim := &s.getOpts().JetStreamLimits
	// Make sure we have sane defaults.
	setConsumerConfigDefaults(config, srvLim, &selectedLimits)

	if err := checkConsumerCfg(config, srvLim, &cfg, acc, &selectedLimits, isRecovering); err != nil {
		return nil, err
	}

	sampleFreq := 0
	if config.SampleFrequency != _EMPTY_ {
		// Can't fail as checkConsumerCfg checks correct format
		sampleFreq, _ = strconv.Atoi(strings.TrimSuffix(config.SampleFrequency, "%"))
	}

	// Grab the client, account and server reference.
	c := mset.client
	if c == nil {
		return nil, NewJSStreamInvalidError()
	}
	var accName string
	c.mu.Lock()
	s, a := c.srv, c.acc
	if a != nil {
		accName = a.Name
	}
	c.mu.Unlock()

	// Hold mset lock here.
	mset.mu.Lock()
	if mset.client == nil || mset.store == nil || mset.consumers == nil {
		mset.mu.Unlock()
		return nil, errors.New("invalid stream")
	}

	// If this one is durable and already exists, we let that be ok as long as only updating what should be allowed.
	var cName string
	if isDurableConsumer(config) {
		cName = config.Durable
	} else if config.Name != _EMPTY_ {
		cName = config.Name
	}
	if cName != _EMPTY_ {
		if eo, ok := mset.consumers[cName]; ok {
			mset.mu.Unlock()
			err := eo.updateConfig(config)
			if err == nil {
				return eo, nil
			}
			return nil, NewJSConsumerCreateError(err, Unless(err))
		}
	}

	// Check for any limits, if the config for the consumer sets a limit we check against that
	// but if not we use the value from account limits, if account limits is more restrictive
	// than stream config we prefer the account limits to handle cases where account limits are
	// updated during the lifecycle of the stream
	maxc := mset.cfg.MaxConsumers
	if maxc <= 0 || (selectedLimits.MaxConsumers > 0 && selectedLimits.MaxConsumers < maxc) {
		maxc = selectedLimits.MaxConsumers
	}
	if maxc > 0 && mset.numPublicConsumers() >= maxc {
		mset.mu.Unlock()
		return nil, NewJSMaximumConsumersLimitError()
	}

	// Check on stream type conflicts with WorkQueues.
	if mset.cfg.Retention == WorkQueuePolicy && !config.Direct {
		// Force explicit acks here.
		if config.AckPolicy != AckExplicit {
			mset.mu.Unlock()
			return nil, NewJSConsumerWQRequiresExplicitAckError()
		}

		if len(mset.consumers) > 0 {
			if config.FilterSubject == _EMPTY_ {
				mset.mu.Unlock()
				return nil, NewJSConsumerWQMultipleUnfilteredError()
			} else if !mset.partitionUnique(config.FilterSubject) {
				// Prior to v2.9.7, on a stream with WorkQueue policy, the servers
				// were not catching the error of having multiple consumers with
				// overlapping filter subjects depending on the scope, for instance
				// creating "foo.*.bar" and then "foo.>" was not detected, while
				// "foo.>" and then "foo.*.bar" would have been. Failing here
				// in recovery mode would leave the rejected consumer in a bad state,
				// so we will simply warn here, asking the user to remove this
				// consumer administratively. Otherwise, if this is the creation
				// of a new consumer, we will return the error.
				if isRecovering {
					s.Warnf("Consumer %q > %q has a filter subject that overlaps "+
						"with other consumers, which is not allowed for a stream "+
						"with WorkQueue policy, it should be administratively deleted",
						cfg.Name, cName)
				} else {
					// We have a partition but it is not unique amongst the others.
					mset.mu.Unlock()
					return nil, NewJSConsumerWQConsumerNotUniqueError()
				}
			}
		}
		if config.DeliverPolicy != DeliverAll {
			mset.mu.Unlock()
			return nil, NewJSConsumerWQConsumerNotDeliverAllError()
		}
	}

	// Set name, which will be durable name if set, otherwise we create one at random.
	o := &consumer{
		mset:      mset,
		js:        s.getJetStream(),
		acc:       a,
		srv:       s,
		client:    s.createInternalJetStreamClient(),
		sysc:      s.createInternalJetStreamClient(),
		cfg:       *config,
		dsubj:     config.DeliverSubject,
		outq:      mset.outq,
		active:    true,
		qch:       make(chan struct{}),
		uch:       make(chan struct{}, 1),
		mch:       make(chan struct{}, 1),
		sfreq:     int32(sampleFreq),
		maxdc:     uint64(config.MaxDeliver),
		maxp:      config.MaxAckPending,
		retention: retention,
		created:   time.Now().UTC(),
	}

	// Bind internal client to the user account.
	o.client.registerWithAccount(a)
	// Bind to the system account.
	o.sysc.registerWithAccount(s.SystemAccount())

	if isDurableConsumer(config) {
		if len(config.Durable) > JSMaxNameLen {
			mset.mu.Unlock()
			o.deleteWithoutAdvisory()
			return nil, NewJSConsumerNameTooLongError(JSMaxNameLen)
		}
		o.name = config.Durable
	} else if oname != _EMPTY_ {
		o.name = oname
	} else {
		if config.Name != _EMPTY_ {
			o.name = config.Name
		} else {
			// Legacy ephemeral auto-generated.
			for {
				o.name = createConsumerName()
				if _, ok := mset.consumers[o.name]; !ok {
					break
				}
			}
			config.Name = o.name
		}
	}
	// Create ackMsgs queue now that we have a consumer name
	o.ackMsgs = s.newIPQueue(fmt.Sprintf("[ACC:%s] consumer '%s' on stream '%s' ackMsgs", accName, o.name, mset.cfg.Name))

	// Create our request waiting queue.
	if o.isPullMode() {
		o.waiting = newWaitQueue(config.MaxWaiting)
	}

	// Check if we have  filtered subject that is a wildcard.
	if config.FilterSubject != _EMPTY_ && subjectHasWildcard(config.FilterSubject) {
		o.filterWC = true
	}

	// already under lock, mset.Name() would deadlock
	o.stream = mset.cfg.Name
	o.ackEventT = JSMetricConsumerAckPre + "." + o.stream + "." + o.name
	o.nakEventT = JSAdvisoryConsumerMsgNakPre + "." + o.stream + "." + o.name
	o.deliveryExcEventT = JSAdvisoryConsumerMaxDeliveryExceedPre + "." + o.stream + "." + o.name

	if !isValidName(o.name) {
		mset.mu.Unlock()
		o.deleteWithoutAdvisory()
		return nil, NewJSConsumerBadDurableNameError()
	}

	// Setup our storage if not a direct consumer.
	if !config.Direct {
		store, err := mset.store.ConsumerStore(o.name, config)
		if err != nil {
			mset.mu.Unlock()
			o.deleteWithoutAdvisory()
			return nil, NewJSConsumerStoreFailedError(err)
		}
		o.store = store
	}

	if o.store != nil && o.store.HasState() {
		// Restore our saved state.
		o.mu.Lock()
		o.readStoredState(0)
		o.mu.Unlock()
	} else {
		// Select starting sequence number
		o.selectStartingSeqNo()
	}

	// Now register with mset and create the ack subscription.
	// Check if we already have this one registered.
	if eo, ok := mset.consumers[o.name]; ok {
		mset.mu.Unlock()
		if !o.isDurable() || !o.isPushMode() {
			o.name = _EMPTY_ // Prevent removal since same name.
			o.deleteWithoutAdvisory()
			return nil, NewJSConsumerNameExistError()
		}
		// If we are here we have already registered this durable. If it is still active that is an error.
		if eo.isActive() {
			o.name = _EMPTY_ // Prevent removal since same name.
			o.deleteWithoutAdvisory()
			return nil, NewJSConsumerExistingActiveError()
		}
		// Since we are here this means we have a potentially new durable so we should update here.
		// Check that configs are the same.
		if !configsEqualSansDelivery(o.cfg, eo.cfg) {
			o.name = _EMPTY_ // Prevent removal since same name.
			o.deleteWithoutAdvisory()
			return nil, NewJSConsumerReplacementWithDifferentNameError()
		}
		// Once we are here we have a replacement push-based durable.
		eo.updateDeliverSubject(o.cfg.DeliverSubject)
		return eo, nil
	}

	// Set up the ack subscription for this consumer. Will use wildcard for all acks.
	// We will remember the template to generate replies with sequence numbers and use
	// that to scanf them back in.
	mn := mset.cfg.Name
	pre := fmt.Sprintf(jsAckT, mn, o.name)
	o.ackReplyT = fmt.Sprintf("%s.%%d.%%d.%%d.%%d.%%d", pre)
	o.ackSubj = fmt.Sprintf("%s.*.*.*.*.*", pre)
	o.nextMsgSubj = fmt.Sprintf(JSApiRequestNextT, mn, o.name)

	// Check/update the inactive threshold
	o.updateInactiveThreshold(&o.cfg)

	if o.isPushMode() {
		if !o.isDurable() {
			// Check if we are not durable that the delivery subject has interest.
			// Check in place here for interest. Will setup properly in setLeader.
			r := o.acc.sl.Match(o.cfg.DeliverSubject)
			if !o.hasDeliveryInterest(len(r.psubs)+len(r.qsubs) > 0) {
				// Let the interest come to us eventually, but setup delete timer.
				o.updateDeliveryInterest(false)
			}
		}
	}

	// Set our ca.
	if ca != nil {
		o.setConsumerAssignment(ca)
	}

	// Check if we have a rate limit set.
	if config.RateLimit != 0 {
		o.setRateLimit(config.RateLimit)
	}

	mset.setConsumer(o)
	mset.mu.Unlock()

	if config.Direct || (!s.JetStreamIsClustered() && s.standAloneMode()) {
		o.setLeader(true)
	}

	// This is always true in single server mode.
	o.mu.RLock()
	isLdr := o.isLeader()
	o.mu.RUnlock()
	if isLdr {
		// Send advisory.
		var suppress bool
		if !s.standAloneMode() && ca == nil {
			suppress = true
		} else if ca != nil {
			suppress = ca.responded
		}
		if !suppress {
			o.sendCreateAdvisory()
		}
	}

	return o, nil
}

// Updates the consumer `dthresh` delete timer duration and set
// cfg.InactiveThreshold to JsDeleteWaitTimeDefault for ephemerals
// if not explicitly already specified by the user.
// Lock should be held.
func (o *consumer) updateInactiveThreshold(cfg *ConsumerConfig) {
	// Ephemerals will always have inactive thresholds.
	if !o.isDurable() && cfg.InactiveThreshold <= 0 {
		// Add in 1 sec of jitter above and beyond the default of 5s.
		o.dthresh = JsDeleteWaitTimeDefault + 100*time.Millisecond + time.Duration(rand.Int63n(900))*time.Millisecond
		// Only stamp config with default sans jitter.
		cfg.InactiveThreshold = JsDeleteWaitTimeDefault
	} else if cfg.InactiveThreshold > 0 {
		// Add in up to 1 sec of jitter if pull mode.
		if o.isPullMode() {
			o.dthresh = cfg.InactiveThreshold + 100*time.Millisecond + time.Duration(rand.Int63n(900))*time.Millisecond
		} else {
			o.dthresh = cfg.InactiveThreshold
		}
	} else if cfg.InactiveThreshold <= 0 {
		// We accept InactiveThreshold be set to 0 (for durables)
		o.dthresh = 0
	}
}

func (o *consumer) consumerAssignment() *consumerAssignment {
	o.mu.RLock()
	defer o.mu.RUnlock()
	return o.ca
}

func (o *consumer) setConsumerAssignment(ca *consumerAssignment) {
	o.mu.Lock()
	defer o.mu.Unlock()

	o.ca = ca
	if ca == nil {
		return
	}
	// Set our node.
	o.node = ca.Group.node

	// Trigger update chan.
	select {
	case o.uch <- struct{}{}:
	default:
	}
}

func (o *consumer) updateC() <-chan struct{} {
	o.mu.RLock()
	defer o.mu.RUnlock()
	return o.uch
}

// checkQueueInterest will check on our interest's queue group status.
// Lock should be held.
func (o *consumer) checkQueueInterest() {
	if !o.active || o.cfg.DeliverSubject == _EMPTY_ {
		return
	}
	subj := o.dsubj
	if subj == _EMPTY_ {
		subj = o.cfg.DeliverSubject
	}

	if rr := o.acc.sl.Match(subj); len(rr.qsubs) > 0 {
		// Just grab first
		if qsubs := rr.qsubs[0]; len(qsubs) > 0 {
			if sub := rr.qsubs[0][0]; len(sub.queue) > 0 {
				o.qgroup = string(sub.queue)
			}
		}
	}
}

// clears our node if we have one. When we scale down to 1.
func (o *consumer) clearNode() {
	o.mu.Lock()
	defer o.mu.Unlock()
	if o.node != nil {
		o.node.Delete()
		o.node = nil
	}
}

// Lock should be held.
func (o *consumer) isLeader() bool {
	if o.node != nil {
		return o.node.Leader()
	}
	return true
}

func (o *consumer) setLeader(isLeader bool) {
	o.mu.RLock()
	mset := o.mset
	isRunning := o.ackSub != nil
	o.mu.RUnlock()

	// If we are here we have a change in leader status.
	if isLeader {
		if mset == nil || isRunning {
			return
		}

		mset.mu.RLock()
		s, jsa, stream, lseq := mset.srv, mset.jsa, mset.cfg.Name, mset.lseq
		mset.mu.RUnlock()

		o.mu.Lock()
		o.rdq, o.rdqi = nil, nil

		// Restore our saved state. During non-leader status we just update our underlying store.
		o.readStoredState(lseq)

		// Setup initial num pending.
		o.streamNumPending()

		// Cleanup lss when we take over in clustered mode.
		if o.hasSkipListPending() && o.sseq >= o.lss.resume {
			o.lss = nil
		}

		// Update the group on the our starting sequence if we are starting but we skipped some in the stream.
		if o.dseq == 1 && o.sseq > 1 {
			o.updateSkipped()
		}

		// Do info sub.
		if o.infoSub == nil && jsa != nil {
			isubj := fmt.Sprintf(clusterConsumerInfoT, jsa.acc(), stream, o.name)
			// Note below the way we subscribe here is so that we can send requests to ourselves.
			o.infoSub, _ = s.systemSubscribe(isubj, _EMPTY_, false, o.sysc, o.handleClusterConsumerInfoRequest)
		}

		var err error
		if o.ackSub, err = o.subscribeInternal(o.ackSubj, o.pushAck); err != nil {
			o.mu.Unlock()
			o.deleteWithoutAdvisory()
			return
		}

		// Setup the internal sub for next message requests regardless.
		// Will error if wrong mode to provide feedback to users.
		if o.reqSub, err = o.subscribeInternal(o.nextMsgSubj, o.processNextMsgReq); err != nil {
			o.mu.Unlock()
			o.deleteWithoutAdvisory()
			return
		}

		// Check on flow control settings.
		if o.cfg.FlowControl {
			o.setMaxPendingBytes(JsFlowControlMaxPending)
			fcsubj := fmt.Sprintf(jsFlowControl, stream, o.name)
			if o.fcSub, err = o.subscribeInternal(fcsubj, o.processFlowControl); err != nil {
				o.mu.Unlock()
				o.deleteWithoutAdvisory()
				return
			}
		}

		// If push mode, register for notifications on interest.
		if o.isPushMode() {
			o.inch = make(chan bool, 8)
			o.acc.sl.registerNotification(o.cfg.DeliverSubject, o.cfg.DeliverGroup, o.inch)
			if o.active = <-o.inch; o.active {
				o.checkQueueInterest()
			}
			// Check gateways in case they are enabled.
			if s.gateway.enabled {
				if !o.active {
					o.active = s.hasGatewayInterest(o.acc.Name, o.cfg.DeliverSubject)
				}
				stopAndClearTimer(&o.gwdtmr)
				o.gwdtmr = time.AfterFunc(time.Second, func() { o.watchGWinterest() })
			}
		}

		if o.dthresh > 0 && (o.isPullMode() || !o.active) {
			// Pull consumer. We run the dtmr all the time for this one.
			stopAndClearTimer(&o.dtmr)
			o.dtmr = time.AfterFunc(o.dthresh, func() { o.deleteNotActive() })
		}

		// If we are not in ReplayInstant mode mark us as in replay state until resolved.
		if o.cfg.ReplayPolicy != ReplayInstant {
			o.replay = true
		}

		// Recreate quit channel.
		o.qch = make(chan struct{})
		qch := o.qch
		node := o.node
		if node != nil && o.pch == nil {
			o.pch = make(chan struct{}, 1)
		}
		o.mu.Unlock()

		// Snapshot initial info.
		o.infoWithSnap(true)

		// Now start up Go routine to deliver msgs.
		go o.loopAndGatherMsgs(qch)

		// Now start up Go routine to process acks.
		go o.processInboundAcks(qch)

		// If we are R>1 spin up our proposal loop.
		if node != nil {
			// Determine if we can send pending requests info to the group.
			// They must be on server versions >= 2.7.1
			o.checkAndSetPendingRequestsOk()
			o.checkPendingRequests()
			go o.loopAndForwardProposals(qch)
		}

	} else {
		// Shutdown the go routines and the subscriptions.
		o.mu.Lock()
		if o.qch != nil {
			close(o.qch)
			o.qch = nil
		}
		// Make sure to clear out any re delivery queues
		stopAndClearTimer(&o.ptmr)
		o.rdq, o.rdqi = nil, nil
		o.pending = nil
		// ok if they are nil, we protect inside unsubscribe()
		o.unsubscribe(o.ackSub)
		o.unsubscribe(o.reqSub)
		o.unsubscribe(o.fcSub)
		o.ackSub, o.reqSub, o.fcSub = nil, nil, nil
		if o.infoSub != nil {
			o.srv.sysUnsubscribe(o.infoSub)
			o.infoSub = nil
		}
		// Reset waiting if we are in pull mode.
		if o.isPullMode() {
			o.waiting = newWaitQueue(o.cfg.MaxWaiting)
			if !o.isDurable() {
				stopAndClearTimer(&o.dtmr)
			}
		} else if o.srv.gateway.enabled {
			stopAndClearTimer(&o.gwdtmr)
		}
		o.mu.Unlock()
	}
}

func (o *consumer) handleClusterConsumerInfoRequest(sub *subscription, c *client, _ *Account, subject, reply string, msg []byte) {
	o.mu.RLock()
	sysc := o.sysc
	o.mu.RUnlock()
	sysc.sendInternalMsg(reply, _EMPTY_, nil, o.info())
}

// Lock should be held.
func (o *consumer) subscribeInternal(subject string, cb msgHandler) (*subscription, error) {
	c := o.client
	if c == nil {
		return nil, fmt.Errorf("invalid consumer")
	}
	if !c.srv.EventsEnabled() {
		return nil, ErrNoSysAccount
	}
	if cb == nil {
		return nil, fmt.Errorf("undefined message handler")
	}

	o.sid++

	// Now create the subscription
	return c.processSub([]byte(subject), nil, []byte(strconv.Itoa(o.sid)), cb, false)
}

// Unsubscribe from our subscription.
// Lock should be held.
func (o *consumer) unsubscribe(sub *subscription) {
	if sub == nil || o.client == nil {
		return
	}
	o.client.processUnsub(sub.sid)
}

// We need to make sure we protect access to the outq.
// Do all advisory sends here.
func (o *consumer) sendAdvisory(subj string, msg []byte) {
	o.outq.sendMsg(subj, msg)
}

func (o *consumer) sendDeleteAdvisoryLocked() {
	e := JSConsumerActionAdvisory{
		TypedEvent: TypedEvent{
			Type: JSConsumerActionAdvisoryType,
			ID:   nuid.Next(),
			Time: time.Now().UTC(),
		},
		Stream:   o.stream,
		Consumer: o.name,
		Action:   DeleteEvent,
		Domain:   o.srv.getOpts().JetStreamDomain,
	}

	j, err := json.Marshal(e)
	if err != nil {
		return
	}

	subj := JSAdvisoryConsumerDeletedPre + "." + o.stream + "." + o.name
	o.sendAdvisory(subj, j)
}

func (o *consumer) sendCreateAdvisory() {
	o.mu.Lock()
	defer o.mu.Unlock()

	e := JSConsumerActionAdvisory{
		TypedEvent: TypedEvent{
			Type: JSConsumerActionAdvisoryType,
			ID:   nuid.Next(),
			Time: time.Now().UTC(),
		},
		Stream:   o.stream,
		Consumer: o.name,
		Action:   CreateEvent,
		Domain:   o.srv.getOpts().JetStreamDomain,
	}

	j, err := json.Marshal(e)
	if err != nil {
		return
	}

	subj := JSAdvisoryConsumerCreatedPre + "." + o.stream + "." + o.name
	o.sendAdvisory(subj, j)
}

// Created returns created time.
func (o *consumer) createdTime() time.Time {
	o.mu.Lock()
	created := o.created
	o.mu.Unlock()
	return created
}

// Internal to allow creation time to be restored.
func (o *consumer) setCreatedTime(created time.Time) {
	o.mu.Lock()
	o.created = created
	o.mu.Unlock()
}

// This will check for extended interest in a subject. If we have local interest we just return
// that, but in the absence of local interest and presence of gateways or service imports we need
// to check those as well.
func (o *consumer) hasDeliveryInterest(localInterest bool) bool {
	o.mu.Lock()
	mset := o.mset
	if mset == nil {
		o.mu.Unlock()
		return false
	}
	acc := o.acc
	deliver := o.cfg.DeliverSubject
	o.mu.Unlock()

	if localInterest {
		return true
	}

	// If we are here check gateways.
	if s := acc.srv; s != nil && s.hasGatewayInterest(acc.Name, deliver) {
		return true
	}
	return false
}

func (s *Server) hasGatewayInterest(account, subject string) bool {
	gw := s.gateway
	if !gw.enabled {
		return false
	}
	gw.RLock()
	defer gw.RUnlock()
	for _, gwc := range gw.outo {
		psi, qr := gwc.gatewayInterest(account, subject)
		if psi || qr != nil {
			return true
		}
	}
	return false
}

// This processes an update to the local interest for a deliver subject.
func (o *consumer) updateDeliveryInterest(localInterest bool) bool {
	interest := o.hasDeliveryInterest(localInterest)

	o.mu.Lock()
	defer o.mu.Unlock()

	mset := o.mset
	if mset == nil || o.isPullMode() {
		return false
	}

	if interest && !o.active {
		o.signalNewMessages()
	}
	// Update active status, if not active clear any queue group we captured.
	if o.active = interest; !o.active {
		o.qgroup = _EMPTY_
	} else {
		o.checkQueueInterest()
	}

	// If the delete timer has already been set do not clear here and return.
	// Note that durable can now have an inactive threshold, so don't check
	// for durable status, instead check for dthresh > 0.
	if o.dtmr != nil && o.dthresh > 0 && !interest {
		return true
	}

	// Stop and clear the delete timer always.
	stopAndClearTimer(&o.dtmr)

	// If we do not have interest anymore and have a delete threshold set, then set
	// a timer to delete us. We wait for a bit in case of server reconnect.
	if !interest && o.dthresh > 0 {
		o.dtmr = time.AfterFunc(o.dthresh, func() { o.deleteNotActive() })
		return true
	}
	return false
}

func (o *consumer) deleteNotActive() {
	o.mu.Lock()
	if o.mset == nil {
		o.mu.Unlock()
		return
	}
	// Push mode just look at active.
	if o.isPushMode() {
		// If we are active simply return.
		if o.active {
			o.mu.Unlock()
			return
		}
	} else {
		// Pull mode.
		elapsed := time.Since(o.waiting.last)
		if elapsed <= o.cfg.InactiveThreshold {
			// These need to keep firing so reset but use delta.
			if o.dtmr != nil {
				o.dtmr.Reset(o.dthresh - elapsed)
			} else {
				o.dtmr = time.AfterFunc(o.dthresh-elapsed, func() { o.deleteNotActive() })
			}
			o.mu.Unlock()
			return
		}
		// Check if we still have valid requests waiting.
		if o.checkWaitingForInterest() {
			if o.dtmr != nil {
				o.dtmr.Reset(o.dthresh)
			} else {
				o.dtmr = time.AfterFunc(o.dthresh, func() { o.deleteNotActive() })
			}
			o.mu.Unlock()
			return
		}
	}

	s, js := o.mset.srv, o.mset.srv.js
	acc, stream, name, isDirect := o.acc.Name, o.stream, o.name, o.cfg.Direct
	o.mu.Unlock()

	// If we are clustered, check if we still have this consumer assigned.
	// If we do forward a proposal to delete ourselves to the metacontroller leader.
	if !isDirect && s.JetStreamIsClustered() {
		js.mu.RLock()
		ca, cc := js.consumerAssignment(acc, stream, name), js.cluster
		js.mu.RUnlock()

		if ca != nil && cc != nil {
			cca := *ca
			cca.Reply = _EMPTY_
			meta, removeEntry := cc.meta, encodeDeleteConsumerAssignment(&cca)
			meta.ForwardProposal(removeEntry)

			// Check to make sure we went away.
			// Don't think this needs to be a monitored go routine.
			go func() {
				ticker := time.NewTicker(time.Second)
				defer ticker.Stop()
				for range ticker.C {
					js.mu.RLock()
					ca := js.consumerAssignment(acc, stream, name)
					js.mu.RUnlock()
					if ca != nil {
<<<<<<< HEAD
						if fs {
							s.Warnf("Consumer assignment not cleaned up for account: '%s', stream: '%s', consumer: '%s', retrying", acc, stream, name)
							meta.ForwardProposal(removeEntry)
						}
						fs = true
=======
						s.Warnf("Consumer assignment for '%s > %s > %s' not cleaned up, retrying", acc, stream, name)
						meta.ForwardProposal(removeEntry)
>>>>>>> 0a65d796
					} else {
						return
					}
				}
			}()
		}
	}

	// We will delete here regardless.
	o.delete()
}

func (o *consumer) watchGWinterest() {
	pa := o.isActive()
	// If there is no local interest...
	if o.hasNoLocalInterest() {
		o.updateDeliveryInterest(false)
		if !pa && o.isActive() {
			o.signalNewMessages()
		}
	}

	// We want this to always be running so we can also pick up on interest returning.
	o.mu.Lock()
	if o.gwdtmr != nil {
		o.gwdtmr.Reset(time.Second)
	} else {
		stopAndClearTimer(&o.gwdtmr)
		o.gwdtmr = time.AfterFunc(time.Second, func() { o.watchGWinterest() })
	}
	o.mu.Unlock()
}

// Config returns the consumer's configuration.
func (o *consumer) config() ConsumerConfig {
	o.mu.Lock()
	defer o.mu.Unlock()
	return o.cfg
}

// Force expiration of all pending.
// Lock should be held.
func (o *consumer) forceExpirePending() {
	var expired []uint64
	for seq := range o.pending {
		if !o.onRedeliverQueue(seq) {
			expired = append(expired, seq)
		}
	}
	if len(expired) > 0 {
		sort.Slice(expired, func(i, j int) bool { return expired[i] < expired[j] })
		o.addToRedeliverQueue(expired...)
		// Now we should update the timestamp here since we are redelivering.
		// We will use an incrementing time to preserve order for any other redelivery.
		off := time.Now().UnixNano() - o.pending[expired[0]].Timestamp
		for _, seq := range expired {
			if p, ok := o.pending[seq]; ok && p != nil {
				p.Timestamp += off
			}
		}
		o.ptmr.Reset(o.ackWait(0))
	}
	o.signalNewMessages()
}

// Acquire proper locks and update rate limit.
// Will use what is in config.
func (o *consumer) setRateLimitNeedsLocks() {
	o.mu.RLock()
	mset := o.mset
	o.mu.RUnlock()

	if mset == nil {
		return
	}

	mset.mu.RLock()
	o.mu.Lock()
	o.setRateLimit(o.cfg.RateLimit)
	o.mu.Unlock()
	mset.mu.RUnlock()
}

// Set the rate limiter
// Both mset and consumer lock should be held.
func (o *consumer) setRateLimit(bps uint64) {
	if bps == 0 {
		o.rlimit = nil
		return
	}

	// TODO(dlc) - Make sane values or error if not sane?
	// We are configured in bits per sec so adjust to bytes.
	rl := rate.Limit(bps / 8)
	mset := o.mset

	// Burst should be set to maximum msg size for this account, etc.
	var burst int
	if mset.cfg.MaxMsgSize > 0 {
		burst = int(mset.cfg.MaxMsgSize)
	} else if mset.jsa.account.limits.mpay > 0 {
		burst = int(mset.jsa.account.limits.mpay)
	} else {
		s := mset.jsa.account.srv
		burst = int(s.getOpts().MaxPayload)
	}

	o.rlimit = rate.NewLimiter(rl, burst)
}

// Check if new consumer config allowed vs old.
func (acc *Account) checkNewConsumerConfig(cfg, ncfg *ConsumerConfig) error {
	if reflect.DeepEqual(cfg, ncfg) {
		return nil
	}
	// Something different, so check since we only allow certain things to be updated.
	if cfg.DeliverPolicy != ncfg.DeliverPolicy {
		return errors.New("deliver policy can not be updated")
	}
	if cfg.OptStartSeq != ncfg.OptStartSeq {
		return errors.New("start sequence can not be updated")
	}
	if cfg.OptStartTime != ncfg.OptStartTime {
		return errors.New("start time can not be updated")
	}
	if cfg.AckPolicy != ncfg.AckPolicy {
		return errors.New("ack policy can not be updated")
	}
	if cfg.ReplayPolicy != ncfg.ReplayPolicy {
		return errors.New("replay policy can not be updated")
	}
	if cfg.Heartbeat != ncfg.Heartbeat {
		return errors.New("heart beats can not be updated")
	}
	if cfg.FlowControl != ncfg.FlowControl {
		return errors.New("flow control can not be updated")
	}
	if cfg.MaxWaiting != ncfg.MaxWaiting {
		return errors.New("max waiting can not be updated")
	}

	// Deliver Subject is conditional on if its bound.
	if cfg.DeliverSubject != ncfg.DeliverSubject {
		if cfg.DeliverSubject == _EMPTY_ {
			return errors.New("can not update pull consumer to push based")
		}
		if ncfg.DeliverSubject == _EMPTY_ {
			return errors.New("can not update push consumer to pull based")
		}
		rr := acc.sl.Match(cfg.DeliverSubject)
		if len(rr.psubs)+len(rr.qsubs) != 0 {
			return NewJSConsumerNameExistError()
		}
	}

	// Check if BackOff is defined, MaxDeliver is within range.
	if lbo := len(ncfg.BackOff); lbo > 0 && ncfg.MaxDeliver <= lbo {
		return NewJSConsumerMaxDeliverBackoffError()
	}

	return nil
}

// Update the config based on the new config, or error if update not allowed.
func (o *consumer) updateConfig(cfg *ConsumerConfig) error {
	o.mu.Lock()
	defer o.mu.Unlock()

	if err := o.acc.checkNewConsumerConfig(&o.cfg, cfg); err != nil {
		return err
	}

	if o.store != nil {
		// Update local state always.
		if err := o.store.UpdateConfig(cfg); err != nil {
			return err
		}
	}

	// DeliverSubject
	if cfg.DeliverSubject != o.cfg.DeliverSubject {
		o.updateDeliverSubjectLocked(cfg.DeliverSubject)
	}

	// MaxAckPending
	if cfg.MaxAckPending != o.cfg.MaxAckPending {
		o.maxp = cfg.MaxAckPending
		o.signalNewMessages()
	}
	// AckWait
	if cfg.AckWait != o.cfg.AckWait {
		if o.ptmr != nil {
			o.ptmr.Reset(100 * time.Millisecond)
		}
	}
	// Rate Limit
	if cfg.RateLimit != o.cfg.RateLimit {
		// We need both locks here so do in Go routine.
		go o.setRateLimitNeedsLocks()
	}
	if cfg.SampleFrequency != o.cfg.SampleFrequency {
		s := strings.TrimSuffix(cfg.SampleFrequency, "%")
		// String has been already verified for validity up in the stack, so no
		// need to check for error here.
		sampleFreq, _ := strconv.Atoi(s)
		o.sfreq = int32(sampleFreq)
	}
	// Set MaxDeliver if changed
	if cfg.MaxDeliver != o.cfg.MaxDeliver {
		o.maxdc = uint64(cfg.MaxDeliver)
	}
	// Set InactiveThreshold if changed.
	if val := cfg.InactiveThreshold; val != o.cfg.InactiveThreshold {
		o.updateInactiveThreshold(cfg)
		stopAndClearTimer(&o.dtmr)
		// Restart timer only if we are the leader.
		if o.isLeader() && o.dthresh > 0 {
			o.dtmr = time.AfterFunc(o.dthresh, func() { o.deleteNotActive() })
		}
	}

	// Record new config for others that do not need special handling.
	// Allowed but considered no-op, [Description, SampleFrequency, MaxWaiting, HeadersOnly]
	o.cfg = *cfg

	return nil
}

// This is a config change for the delivery subject for a
// push based consumer.
func (o *consumer) updateDeliverSubject(newDeliver string) {
	// Update the config and the dsubj
	o.mu.Lock()
	defer o.mu.Unlock()
	o.updateDeliverSubjectLocked(newDeliver)
}

// This is a config change for the delivery subject for a
// push based consumer.
func (o *consumer) updateDeliverSubjectLocked(newDeliver string) {
	if o.closed || o.isPullMode() || o.cfg.DeliverSubject == newDeliver {
		return
	}

	// Force redeliver of all pending on change of delivery subject.
	if len(o.pending) > 0 {
		o.forceExpirePending()
	}

	o.acc.sl.clearNotification(o.dsubj, o.cfg.DeliverGroup, o.inch)
	o.dsubj, o.cfg.DeliverSubject = newDeliver, newDeliver
	// When we register new one it will deliver to update state loop.
	o.acc.sl.registerNotification(newDeliver, o.cfg.DeliverGroup, o.inch)
}

// Check that configs are equal but allow delivery subjects to be different.
func configsEqualSansDelivery(a, b ConsumerConfig) bool {
	// These were copied in so can set Delivery here.
	a.DeliverSubject, b.DeliverSubject = _EMPTY_, _EMPTY_
	return reflect.DeepEqual(a, b)
}

// Helper to send a reply to an ack.
func (o *consumer) sendAckReply(subj string) {
	o.mu.Lock()
	defer o.mu.Unlock()
	o.sendAdvisory(subj, nil)
}

type jsAckMsg struct {
	subject string
	reply   string
	hdr     int
	msg     []byte
}

var jsAckMsgPool sync.Pool

func newJSAckMsg(subj, reply string, hdr int, msg []byte) *jsAckMsg {
	var m *jsAckMsg
	am := jsAckMsgPool.Get()
	if am != nil {
		m = am.(*jsAckMsg)
	} else {
		m = &jsAckMsg{}
	}
	// When getting something from a pool it is criticical that all fields are
	// initialized. Doing this way guarantees that if someone adds a field to
	// the structure, the compiler will fail the build if this line is not updated.
	(*m) = jsAckMsg{subj, reply, hdr, msg}
	return m
}

func (am *jsAckMsg) returnToPool() {
	if am == nil {
		return
	}
	am.subject, am.reply, am.hdr, am.msg = _EMPTY_, _EMPTY_, -1, nil
	jsAckMsgPool.Put(am)
}

// Push the ack message to the consumer's ackMsgs queue
func (o *consumer) pushAck(_ *subscription, c *client, _ *Account, subject, reply string, rmsg []byte) {
	atomic.AddInt64(&o.awl, 1)
	o.ackMsgs.push(newJSAckMsg(subject, reply, c.pa.hdr, copyBytes(rmsg)))
}

// Processes a message for the ack reply subject delivered with a message.
func (o *consumer) processAck(subject, reply string, hdr int, rmsg []byte) {
	defer atomic.AddInt64(&o.awl, -1)

	var msg []byte
	if hdr > 0 {
		msg = rmsg[hdr:]
	} else {
		msg = rmsg
	}

	sseq, dseq, dc := ackReplyInfo(subject)

	skipAckReply := sseq == 0

	switch {
	case len(msg) == 0, bytes.Equal(msg, AckAck), bytes.Equal(msg, AckOK):
		o.processAckMsg(sseq, dseq, dc, true)
	case bytes.HasPrefix(msg, AckNext):
		o.processAckMsg(sseq, dseq, dc, true)
		o.processNextMsgRequest(reply, msg[len(AckNext):])
		skipAckReply = true
	case bytes.HasPrefix(msg, AckNak):
		o.processNak(sseq, dseq, dc, msg)
	case bytes.Equal(msg, AckProgress):
		o.progressUpdate(sseq)
	case bytes.Equal(msg, AckTerm):
		o.processTerm(sseq, dseq, dc)
	}

	// Ack the ack if requested.
	if len(reply) > 0 && !skipAckReply {
		o.sendAckReply(reply)
	}
}

// Used to process a working update to delay redelivery.
func (o *consumer) progressUpdate(seq uint64) {
	o.mu.Lock()
	if len(o.pending) > 0 {
		if p, ok := o.pending[seq]; ok {
			p.Timestamp = time.Now().UnixNano()
			// Update store system.
			o.updateDelivered(p.Sequence, seq, 1, p.Timestamp)
		}
	}
	o.mu.Unlock()
}

// Lock should be held.
func (o *consumer) updateSkipped() {
	// Clustered mode and R>1 only.
	if o.node == nil || !o.isLeader() {
		return
	}
	var b [1 + 8]byte
	b[0] = byte(updateSkipOp)
	var le = binary.LittleEndian
	le.PutUint64(b[1:], o.sseq)
	o.propose(b[:])
}

func (o *consumer) loopAndForwardProposals(qch chan struct{}) {
	o.mu.RLock()
	node, pch := o.node, o.pch
	o.mu.RUnlock()

	if node == nil || pch == nil {
		return
	}

	forwardProposals := func() {
		o.mu.Lock()
		proposal := o.phead
		o.phead, o.ptail = nil, nil
		o.mu.Unlock()
		// 256k max for now per batch.
		const maxBatch = 256 * 1024
		var entries []*Entry
		for sz := 0; proposal != nil; proposal = proposal.next {
			entries = append(entries, &Entry{EntryNormal, proposal.data})
			sz += len(proposal.data)
			if sz > maxBatch {
				node.ProposeDirect(entries)
				// We need to re-create `entries` because there is a reference
				// to it in the node's pae map.
				sz, entries = 0, nil
			}
		}
		if len(entries) > 0 {
			node.ProposeDirect(entries)
		}
	}

	// In case we have anything pending on entry.
	forwardProposals()

	for {
		select {
		case <-qch:
			forwardProposals()
			return
		case <-pch:
			forwardProposals()
		}
	}
}

// Lock should be held.
func (o *consumer) propose(entry []byte) {
	var notify bool
	p := &proposal{data: entry}
	if o.phead == nil {
		o.phead = p
		notify = true
	} else {
		o.ptail.next = p
	}
	o.ptail = p

	// Kick our looper routine if needed.
	if notify {
		select {
		case o.pch <- struct{}{}:
		default:
		}
	}
}

// Lock should be held.
func (o *consumer) updateDelivered(dseq, sseq, dc uint64, ts int64) {
	// Clustered mode and R>1.
	if o.node != nil {
		// Inline for now, use variable compression.
		var b [4*binary.MaxVarintLen64 + 1]byte
		b[0] = byte(updateDeliveredOp)
		n := 1
		n += binary.PutUvarint(b[n:], dseq)
		n += binary.PutUvarint(b[n:], sseq)
		n += binary.PutUvarint(b[n:], dc)
		n += binary.PutVarint(b[n:], ts)
		o.propose(b[:n])
	}
	if o.store != nil {
		// Update local state always.
		o.store.UpdateDelivered(dseq, sseq, dc, ts)
	}
	// Update activity.
	o.ldt = time.Now()
}

// Lock should be held.
func (o *consumer) updateAcks(dseq, sseq uint64) {
	if o.node != nil {
		// Inline for now, use variable compression.
		var b [2*binary.MaxVarintLen64 + 1]byte
		b[0] = byte(updateAcksOp)
		n := 1
		n += binary.PutUvarint(b[n:], dseq)
		n += binary.PutUvarint(b[n:], sseq)
		o.propose(b[:n])
	} else if o.store != nil {
		o.store.UpdateAcks(dseq, sseq)
	}
	// Update activity.
	o.lat = time.Now()
}

// Communicate to the cluster an addition of a pending request.
// Lock should be held.
func (o *consumer) addClusterPendingRequest(reply string) {
	if o.node == nil || !o.pendingRequestsOk() {
		return
	}
	b := make([]byte, len(reply)+1)
	b[0] = byte(addPendingRequest)
	copy(b[1:], reply)
	o.propose(b)
}

// Communicate to the cluster a removal of a pending request.
// Lock should be held.
func (o *consumer) removeClusterPendingRequest(reply string) {
	if o.node == nil || !o.pendingRequestsOk() {
		return
	}
	b := make([]byte, len(reply)+1)
	b[0] = byte(removePendingRequest)
	copy(b[1:], reply)
	o.propose(b)
}

// Set whether or not we can send pending requests to followers.
func (o *consumer) setPendingRequestsOk(ok bool) {
	o.mu.Lock()
	o.prOk = ok
	o.mu.Unlock()
}

// Lock should be held.
func (o *consumer) pendingRequestsOk() bool {
	return o.prOk
}

// Set whether or not we can send info about pending pull requests to our group.
// Will require all peers have a minimum version.
func (o *consumer) checkAndSetPendingRequestsOk() {
	o.mu.RLock()
	s, isValid := o.srv, o.mset != nil
	o.mu.RUnlock()
	if !isValid {
		return
	}

	if ca := o.consumerAssignment(); ca != nil && len(ca.Group.Peers) > 1 {
		for _, pn := range ca.Group.Peers {
			if si, ok := s.nodeToInfo.Load(pn); ok {
				if !versionAtLeast(si.(nodeInfo).version, 2, 7, 1) {
					// We expect all of our peers to eventually be up to date.
					// So check again in awhile.
					time.AfterFunc(eventsHBInterval, func() { o.checkAndSetPendingRequestsOk() })
					o.setPendingRequestsOk(false)
					return
				}
			}
		}
	}
	o.setPendingRequestsOk(true)
}

// On leadership change make sure we alert the pending requests that they are no longer valid.
func (o *consumer) checkPendingRequests() {
	o.mu.Lock()
	defer o.mu.Unlock()
	if o.mset == nil || o.outq == nil {
		return
	}
	hdr := []byte("NATS/1.0 409 Leadership Change\r\n\r\n")
	for reply := range o.prm {
		o.outq.send(newJSPubMsg(reply, _EMPTY_, _EMPTY_, hdr, nil, nil, 0))
	}
	o.prm = nil
}

// This will release any pending pull requests if applicable.
// Should be called only by the leader being deleted or stopped.
// Lock should be held.
func (o *consumer) releaseAnyPendingRequests() {
	if o.mset == nil || o.outq == nil || o.waiting.len() == 0 {
		return
	}
	hdr := []byte("NATS/1.0 409 Consumer Deleted\r\n\r\n")
	wq := o.waiting
	o.waiting = nil
	for i, rp := 0, wq.rp; i < wq.n; i++ {
		if wr := wq.reqs[rp]; wr != nil {
			o.outq.send(newJSPubMsg(wr.reply, _EMPTY_, _EMPTY_, hdr, nil, nil, 0))
			wr.recycle()
		}
		rp = (rp + 1) % cap(wq.reqs)
	}
}

// Process a NAK.
func (o *consumer) processNak(sseq, dseq, dc uint64, nak []byte) {
	o.mu.Lock()
	defer o.mu.Unlock()

	// Check for out of range.
	if dseq <= o.adflr || dseq > o.dseq {
		return
	}
	// If we are explicit ack make sure this is still on our pending list.
	if len(o.pending) > 0 {
		if _, ok := o.pending[sseq]; !ok {
			return
		}
	}

	// Deliver an advisory
	e := JSConsumerDeliveryNakAdvisory{
		TypedEvent: TypedEvent{
			Type: JSConsumerDeliveryNakAdvisoryType,
			ID:   nuid.Next(),
			Time: time.Now().UTC(),
		},
		Stream:      o.stream,
		Consumer:    o.name,
		ConsumerSeq: dseq,
		StreamSeq:   sseq,
		Deliveries:  dc,
		Domain:      o.srv.getOpts().JetStreamDomain,
	}

	j, err := json.Marshal(e)
	if err != nil {
		return
	}

	o.sendAdvisory(o.nakEventT, j)

	// Check to see if we have delays attached.
	if len(nak) > len(AckNak) {
		arg := bytes.TrimSpace(nak[len(AckNak):])
		if len(arg) > 0 {
			var d time.Duration
			var err error
			if arg[0] == '{' {
				var nd ConsumerNakOptions
				if err = json.Unmarshal(arg, &nd); err == nil {
					d = nd.Delay
				}
			} else {
				d, err = time.ParseDuration(string(arg))
			}
			if err != nil {
				// Treat this as normal NAK.
				o.srv.Warnf("JetStream consumer '%s > %s > %s' bad NAK delay value: %q", o.acc.Name, o.stream, o.name, arg)
			} else {
				// We have a parsed duration that the user wants us to wait before retrying.
				// Make sure we are not on the rdq.
				o.removeFromRedeliverQueue(sseq)
				if p, ok := o.pending[sseq]; ok {
					// now - ackWait is expired now, so offset from there.
					p.Timestamp = time.Now().Add(-o.cfg.AckWait).Add(d).UnixNano()
					// Update store system which will update followers as well.
					o.updateDelivered(p.Sequence, sseq, dc, p.Timestamp)
					if o.ptmr != nil {
						// Want checkPending to run and figure out the next timer ttl.
						// TODO(dlc) - We could optimize this maybe a bit more and track when we expect the timer to fire.
						o.ptmr.Reset(10 * time.Millisecond)
					}
				}
				// Nothing else for use to do now so return.
				return
			}
		}
	}

	// If already queued up also ignore.
	if !o.onRedeliverQueue(sseq) {
		o.addToRedeliverQueue(sseq)
	}

	o.signalNewMessages()
}

// Process a TERM
func (o *consumer) processTerm(sseq, dseq, dc uint64) {
	// Treat like an ack to suppress redelivery.
	o.processAckMsg(sseq, dseq, dc, false)

	o.mu.Lock()
	defer o.mu.Unlock()

	// Deliver an advisory
	e := JSConsumerDeliveryTerminatedAdvisory{
		TypedEvent: TypedEvent{
			Type: JSConsumerDeliveryTerminatedAdvisoryType,
			ID:   nuid.Next(),
			Time: time.Now().UTC(),
		},
		Stream:      o.stream,
		Consumer:    o.name,
		ConsumerSeq: dseq,
		StreamSeq:   sseq,
		Deliveries:  dc,
		Domain:      o.srv.getOpts().JetStreamDomain,
	}

	j, err := json.Marshal(e)
	if err != nil {
		return
	}

	subj := JSAdvisoryConsumerMsgTerminatedPre + "." + o.stream + "." + o.name
	o.sendAdvisory(subj, j)
}

// Introduce a small delay in when timer fires to check pending.
// Allows bursts to be treated in same time frame.
const ackWaitDelay = time.Millisecond

// ackWait returns how long to wait to fire the pending timer.
func (o *consumer) ackWait(next time.Duration) time.Duration {
	if next > 0 {
		return next + ackWaitDelay
	}
	return o.cfg.AckWait + ackWaitDelay
}

// Due to bug in calculation of sequences on restoring redelivered let's do quick sanity check.
func (o *consumer) checkRedelivered(slseq uint64) {
	var lseq uint64
	if mset := o.mset; mset != nil {
		lseq = slseq
	}
	var shouldUpdateState bool
	for sseq := range o.rdc {
		if sseq < o.asflr || (lseq > 0 && sseq > lseq) {
			delete(o.rdc, sseq)
			o.removeFromRedeliverQueue(sseq)
			shouldUpdateState = true
		}
	}
	if shouldUpdateState {
		o.writeStoreStateUnlocked()
	}
}

// This will restore the state from disk.
// Lock should be held.
func (o *consumer) readStoredState(slseq uint64) error {
	if o.store == nil {
		return nil
	}
	state, err := o.store.State()
	if err == nil {
		o.applyState(state)
		if len(o.rdc) > 0 {
			o.checkRedelivered(slseq)
		}
	}
	return err
}

// Apply the consumer stored state.
// Lock should be held.
func (o *consumer) applyState(state *ConsumerState) {
	if state == nil {
		return
	}

	// If o.sseq is greater don't update. Don't go backwards on o.sseq.
	if o.sseq <= state.Delivered.Stream {
		o.sseq = state.Delivered.Stream + 1
	}
	o.dseq = state.Delivered.Consumer + 1

	o.adflr = state.AckFloor.Consumer
	o.asflr = state.AckFloor.Stream
	o.pending = state.Pending
	o.rdc = state.Redelivered

	// Setup tracking timer if we have restored pending.
	if len(o.pending) > 0 && o.ptmr == nil {
		// This is on startup or leader change. We want to check pending
		// sooner in case there are inconsistencies etc. Pick between 500ms - 1.5s
		delay := 500*time.Millisecond + time.Duration(rand.Int63n(1000))*time.Millisecond
		// If normal is lower than this just use that.
		if o.cfg.AckWait < delay {
			delay = o.ackWait(0)
		}
		o.ptmr = time.AfterFunc(delay, o.checkPending)
	}
}

// Sets our store state from another source. Used in clustered mode on snapshot restore.
// Lock should be held.
func (o *consumer) setStoreState(state *ConsumerState) error {
	if state == nil || o.store == nil {
		return nil
	}
	o.applyState(state)
	return o.store.Update(state)
}

// Update our state to the store.
func (o *consumer) writeStoreState() error {
	o.mu.Lock()
	defer o.mu.Unlock()
	return o.writeStoreStateUnlocked()
}

// Update our state to the store.
// Lock should be held.
func (o *consumer) writeStoreStateUnlocked() error {
	if o.store == nil {
		return nil
	}
	state := ConsumerState{
		Delivered: SequencePair{
			Consumer: o.dseq - 1,
			Stream:   o.sseq - 1,
		},
		AckFloor: SequencePair{
			Consumer: o.adflr,
			Stream:   o.asflr,
		},
		Pending:     o.pending,
		Redelivered: o.rdc,
	}
	return o.store.Update(&state)
}

// Returns an initial info. Only applicable for non-clustered consumers.
// We will clear after we return it, so one shot.
func (o *consumer) initialInfo() *ConsumerInfo {
	o.mu.Lock()
	ici := o.ici
	o.ici = nil // gc friendly
	o.mu.Unlock()
	if ici == nil {
		ici = o.info()
	}
	return ici
}

// Clears our initial info.
// Used when we have a leader change in cluster mode but do not send a response.
func (o *consumer) clearInitialInfo() {
	o.mu.Lock()
	o.ici = nil // gc friendly
	o.mu.Unlock()
}

// Info returns our current consumer state.
func (o *consumer) info() *ConsumerInfo {
	return o.infoWithSnap(false)
}

func (o *consumer) infoWithSnap(snap bool) *ConsumerInfo {
	o.mu.RLock()
	mset := o.mset
	if mset == nil || mset.srv == nil {
		o.mu.RUnlock()
		return nil
	}
	js := o.js
	o.mu.RUnlock()

	if js == nil {
		return nil
	}

	ci := js.clusterInfo(o.raftGroup())

	o.mu.Lock()
	defer o.mu.Unlock()

	cfg := o.cfg
	info := &ConsumerInfo{
		Stream:  o.stream,
		Name:    o.name,
		Created: o.created,
		Config:  &cfg,
		Delivered: SequenceInfo{
			Consumer: o.dseq - 1,
			Stream:   o.sseq - 1,
		},
		AckFloor: SequenceInfo{
			Consumer: o.adflr,
			Stream:   o.asflr,
		},
		NumAckPending:  len(o.pending),
		NumRedelivered: len(o.rdc),
		NumPending:     o.streamNumPending(),
		PushBound:      o.isPushMode() && o.active,
		Cluster:        ci,
	}
	// Adjust active based on non-zero etc. Also make UTC here.
	if !o.ldt.IsZero() {
		ldt := o.ldt.UTC() // This copies as well.
		info.Delivered.Last = &ldt
	}
	if !o.lat.IsZero() {
		lat := o.lat.UTC() // This copies as well.
		info.AckFloor.Last = &lat
	}

	// If we are a pull mode consumer, report on number of waiting requests.
	if o.isPullMode() {
		o.processWaiting(false)
		info.NumWaiting = o.waiting.len()
	}
	// If we were asked to snapshot do so here.
	if snap {
		o.ici = info
	}

	return info
}

// Will signal us that new messages are available. Will break out of waiting.
func (o *consumer) signalNewMessages() {
	// Kick our new message channel
	select {
	case o.mch <- struct{}{}:
	default:
	}
}

// shouldSample lets us know if we are sampling metrics on acks.
func (o *consumer) shouldSample() bool {
	switch {
	case o.sfreq <= 0:
		return false
	case o.sfreq >= 100:
		return true
	}

	// TODO(ripienaar) this is a tad slow so we need to rethink here, however this will only
	// hit for those with sampling enabled and its not the default
	return rand.Int31n(100) <= o.sfreq
}

func (o *consumer) sampleAck(sseq, dseq, dc uint64) {
	if !o.shouldSample() {
		return
	}

	now := time.Now().UTC()
	unow := now.UnixNano()

	e := JSConsumerAckMetric{
		TypedEvent: TypedEvent{
			Type: JSConsumerAckMetricType,
			ID:   nuid.Next(),
			Time: now,
		},
		Stream:      o.stream,
		Consumer:    o.name,
		ConsumerSeq: dseq,
		StreamSeq:   sseq,
		Delay:       unow - o.pending[sseq].Timestamp,
		Deliveries:  dc,
		Domain:      o.srv.getOpts().JetStreamDomain,
	}

	j, err := json.Marshal(e)
	if err != nil {
		return
	}

	o.sendAdvisory(o.ackEventT, j)
}

func (o *consumer) processAckMsg(sseq, dseq, dc uint64, doSample bool) {
	o.mu.Lock()
	var sagap uint64
	var needSignal bool

	switch o.cfg.AckPolicy {
	case AckExplicit:
		if p, ok := o.pending[sseq]; ok {
			if doSample {
				o.sampleAck(sseq, dseq, dc)
			}
			if o.maxp > 0 && len(o.pending) >= o.maxp {
				needSignal = true
			}
			delete(o.pending, sseq)
			// Use the original deliver sequence from our pending record.
			dseq = p.Sequence
		}
		if len(o.pending) == 0 {
			o.adflr, o.asflr = o.dseq-1, o.sseq-1
		} else if dseq == o.adflr+1 {
			o.adflr, o.asflr = dseq, sseq
			for ss := sseq + 1; ss < o.sseq; ss++ {
				if p, ok := o.pending[ss]; ok {
					if p.Sequence > 0 {
						o.adflr, o.asflr = p.Sequence-1, ss-1
					}
					break
				}
			}
		}
		// We do these regardless.
		delete(o.rdc, sseq)
		o.removeFromRedeliverQueue(sseq)
	case AckAll:
		// no-op
		if dseq <= o.adflr || sseq <= o.asflr {
			o.mu.Unlock()
			return
		}
		if o.maxp > 0 && len(o.pending) >= o.maxp {
			needSignal = true
		}
		sagap = sseq - o.asflr
		o.adflr, o.asflr = dseq, sseq
		for seq := sseq; seq > sseq-sagap; seq-- {
			delete(o.pending, seq)
			delete(o.rdc, seq)
			o.removeFromRedeliverQueue(seq)
		}
	case AckNone:
		// FIXME(dlc) - This is error but do we care?
		o.mu.Unlock()
		return
	}

	// Update underlying store.
	o.updateAcks(dseq, sseq)

	mset := o.mset
	clustered := o.node != nil
	o.mu.Unlock()

	// Let the owning stream know if we are interest or workqueue retention based.
	// If this consumer is clustered this will be handled by processReplicatedAck
	// after the ack has propagated.
	if !clustered && mset != nil && mset.cfg.Retention != LimitsPolicy {
		if sagap > 1 {
			// FIXME(dlc) - This is very inefficient, will need to fix.
			for seq := sseq; seq > sseq-sagap; seq-- {
				mset.ackMsg(o, seq)
			}
		} else {
			mset.ackMsg(o, sseq)
		}
	}

	// If we had max ack pending set and were at limit we need to unblock ourselves.
	if needSignal {
		o.signalNewMessages()
	}
}

// Determine if this is a truly filtered consumer. Modern clients will place filtered subjects
// even if the stream only has a single non-wildcard subject designation.
// Read lock should be held.
func (o *consumer) isFiltered() bool {
	if o.cfg.FilterSubject == _EMPTY_ {
		return false
	}
	// If we are here we want to check if the filtered subject is
	// a direct match for our only listed subject.
	mset := o.mset
	if mset == nil {
		return true
	}
	if len(mset.cfg.Subjects) == 1 {
		return o.cfg.FilterSubject != mset.cfg.Subjects[0]
	}
	// All else return true.
	return true
}

// Check if we need an ack for this store seq.
// This is called for interest based retention streams to remove messages.
func (o *consumer) needAck(sseq uint64, subj string) bool {
	var needAck bool
	var asflr, osseq uint64
	var pending map[uint64]*Pending
	o.mu.RLock()

	// Check if we are filtered, and if so check if this is even applicable to us.
	if o.isFiltered() && o.mset != nil {
		if subj == _EMPTY_ {
			var svp StoreMsg
			if _, err := o.mset.store.LoadMsg(sseq, &svp); err != nil {
				o.mu.RUnlock()
				return false
			}
			subj = svp.subj
		}
		if !o.isFilteredMatch(subj) {
			o.mu.RUnlock()
			return false
		}
	}

	if o.isLeader() {
		asflr, osseq = o.asflr, o.sseq
		pending = o.pending
	} else {
		if o.store == nil {
			o.mu.RUnlock()
			return false
		}
		state, err := o.store.BorrowState()
		if err != nil || state == nil {
			// Fall back to what we track internally for now.
			needAck := sseq > o.asflr && !o.isFiltered()
			o.mu.RUnlock()
			return needAck
		}
		// If loading state as here, the osseq is +1.
		asflr, osseq, pending = state.AckFloor.Stream, state.Delivered.Stream+1, state.Pending
	}

	switch o.cfg.AckPolicy {
	case AckNone, AckAll:
		needAck = sseq > asflr
	case AckExplicit:
		if sseq > asflr {
			if sseq >= osseq {
				needAck = true
			} else {
				_, needAck = pending[sseq]
			}
		}
	}

	o.mu.RUnlock()
	return needAck
}

// Helper for the next message requests.
func nextReqFromMsg(msg []byte) (time.Time, int, int, bool, time.Duration, time.Time, error) {
	req := bytes.TrimSpace(msg)

	switch {
	case len(req) == 0:
		return time.Time{}, 1, 0, false, 0, time.Time{}, nil

	case req[0] == '{':
		var cr JSApiConsumerGetNextRequest
		if err := json.Unmarshal(req, &cr); err != nil {
			return time.Time{}, -1, 0, false, 0, time.Time{}, err
		}
		var hbt time.Time
		if cr.Heartbeat > 0 {
			if cr.Heartbeat*2 > cr.Expires {
				return time.Time{}, 1, 0, false, 0, time.Time{}, errors.New("heartbeat value too large")
			}
			hbt = time.Now().Add(cr.Heartbeat)
		}
		if cr.Expires == time.Duration(0) {
			return time.Time{}, cr.Batch, cr.MaxBytes, cr.NoWait, cr.Heartbeat, hbt, nil
		}
		return time.Now().Add(cr.Expires), cr.Batch, cr.MaxBytes, cr.NoWait, cr.Heartbeat, hbt, nil
	default:
		if n, err := strconv.Atoi(string(req)); err == nil {
			return time.Time{}, n, 0, false, 0, time.Time{}, nil
		}
	}

	return time.Time{}, 1, 0, false, 0, time.Time{}, nil
}

// Represents a request that is on the internal waiting queue
type waitingRequest struct {
	acc      *Account
	interest string
	reply    string
	n        int // For batching
	d        int
	b        int // For max bytes tracking.
	expires  time.Time
	received time.Time
	hb       time.Duration
	hbt      time.Time
	noWait   bool
}

// sync.Pool for waiting requests.
var wrPool = sync.Pool{
	New: func() interface{} {
		return new(waitingRequest)
	},
}

// Recycle this request. This request can not be accessed after this call.
func (wr *waitingRequest) recycleIfDone() bool {
	if wr != nil && wr.n <= 0 {
		wr.recycle()
		return true
	}
	return false
}

// Force a recycle.
func (wr *waitingRequest) recycle() {
	if wr != nil {
		wr.acc, wr.interest, wr.reply = nil, _EMPTY_, _EMPTY_
		wrPool.Put(wr)
	}
}

// waiting queue for requests that are waiting for new messages to arrive.
type waitQueue struct {
	rp, wp, n int
	last      time.Time
	reqs      []*waitingRequest
}

// Create a new ring buffer with at most max items.
func newWaitQueue(max int) *waitQueue {
	return &waitQueue{rp: -1, reqs: make([]*waitingRequest, max)}
}

var (
	errWaitQueueFull = errors.New("wait queue is full")
	errWaitQueueNil  = errors.New("wait queue is nil")
)

// Adds in a new request.
func (wq *waitQueue) add(wr *waitingRequest) error {
	if wq == nil {
		return errWaitQueueNil
	}
	if wq.isFull() {
		return errWaitQueueFull
	}
	wq.reqs[wq.wp] = wr
	// TODO(dlc) - Could make pow2 and get rid of mod.
	wq.wp = (wq.wp + 1) % cap(wq.reqs)

	// Adjust read pointer if we were empty.
	if wq.rp < 0 {
		wq.rp = 0
	}
	// Track last active via when we receive a request.
	wq.last = wr.received
	wq.n++
	return nil
}

func (wq *waitQueue) isFull() bool {
	return wq.n == cap(wq.reqs)
}

func (wq *waitQueue) isEmpty() bool {
	return wq.len() == 0
}

func (wq *waitQueue) len() int {
	if wq == nil {
		return 0
	}
	return wq.n
}

// Peek will return the next request waiting or nil if empty.
func (wq *waitQueue) peek() *waitingRequest {
	if wq == nil {
		return nil
	}
	var wr *waitingRequest
	if wq.rp >= 0 {
		wr = wq.reqs[wq.rp]
	}
	return wr
}

// pop will return the next request and move the read cursor.
// This will now place a request that still has pending items at the ends of the list.
func (wq *waitQueue) pop() *waitingRequest {
	wr := wq.peek()
	if wr != nil {
		wr.d++
		wr.n--

		// Always remove current now on a pop, and move to end if still valid.
		// If we were the only one don't need to remove since this can be a no-op.
		if wr.n > 0 && wq.n > 1 {
			wq.removeCurrent()
			wq.add(wr)
		} else if wr.n <= 0 {
			wq.removeCurrent()
		}
	}
	return wr
}

// Removes the current read pointer (head FIFO) entry.
func (wq *waitQueue) removeCurrent() {
	if wq.rp < 0 {
		return
	}
	wq.reqs[wq.rp] = nil
	wq.rp = (wq.rp + 1) % cap(wq.reqs)
	wq.n--
	// Check if we are empty.
	if wq.n == 0 {
		wq.rp, wq.wp = -1, 0
	}
}

// Will compact when we have interior deletes.
func (wq *waitQueue) compact() {
	if wq.isEmpty() {
		return
	}
	nreqs, i := make([]*waitingRequest, cap(wq.reqs)), 0
	for j, rp := 0, wq.rp; j < wq.n; j++ {
		if wr := wq.reqs[rp]; wr != nil {
			nreqs[i] = wr
			i++
		}
		rp = (rp + 1) % cap(wq.reqs)
	}
	// Reset here.
	wq.rp, wq.wp, wq.n, wq.reqs = 0, i, i, nreqs
}

// Return the map of pending requests keyed by the reply subject.
// No-op if push consumer or invalid etc.
func (o *consumer) pendingRequests() map[string]*waitingRequest {
	if o.waiting == nil {
		return nil
	}
	wq, m := o.waiting, make(map[string]*waitingRequest)
	for i, rp := 0, wq.rp; i < wq.n; i++ {
		if wr := wq.reqs[rp]; wr != nil {
			m[wr.reply] = wr
		}
		rp = (rp + 1) % cap(wq.reqs)
	}
	return m
}

// Return next waiting request. This will check for expirations but not noWait or interest.
// That will be handled by processWaiting.
// Lock should be held.
func (o *consumer) nextWaiting(sz int) *waitingRequest {
	if o.waiting == nil || o.waiting.isEmpty() {
		return nil
	}
	for wr := o.waiting.peek(); !o.waiting.isEmpty(); wr = o.waiting.peek() {
		if wr == nil {
			break
		}
		// Check if we have max bytes set.
		if wr.b > 0 {
			if sz <= wr.b {
				wr.b -= sz
				// If we are right now at zero, set batch to 1 to deliver this one but stop after.
				if wr.b == 0 {
					wr.n = 1
				}
			} else {
				// Since we can't send that message to the requestor, we need to
				// notify that we are closing the request.
				const maxBytesT = "NATS/1.0 409 Message Size Exceeds MaxBytes\r\n%s: %d\r\n%s: %d\r\n\r\n"
				hdr := []byte(fmt.Sprintf(maxBytesT, JSPullRequestPendingMsgs, wr.n, JSPullRequestPendingBytes, wr.b))
				o.outq.send(newJSPubMsg(wr.reply, _EMPTY_, _EMPTY_, hdr, nil, nil, 0))
				// Remove the current one, no longer valid due to max bytes limit.
				o.waiting.removeCurrent()
				if o.node != nil {
					o.removeClusterPendingRequest(wr.reply)
				}
				wr.recycle()
				continue
			}
		}

		if wr.expires.IsZero() || time.Now().Before(wr.expires) {
			rr := wr.acc.sl.Match(wr.interest)
			if len(rr.psubs)+len(rr.qsubs) > 0 {
				return o.waiting.pop()
			} else if time.Since(wr.received) < defaultGatewayRecentSubExpiration && (o.srv.leafNodeEnabled || o.srv.gateway.enabled) {
				return o.waiting.pop()
			} else if o.srv.gateway.enabled && o.srv.hasGatewayInterest(wr.acc.Name, wr.interest) {
				return o.waiting.pop()
			}
		}
		if wr.interest != wr.reply {
			const intExpT = "NATS/1.0 408 Interest Expired\r\n%s: %d\r\n%s: %d\r\n\r\n"
			hdr := []byte(fmt.Sprintf(intExpT, JSPullRequestPendingMsgs, wr.n, JSPullRequestPendingBytes, wr.b))
			o.outq.send(newJSPubMsg(wr.reply, _EMPTY_, _EMPTY_, hdr, nil, nil, 0))
		}
		// Remove the current one, no longer valid.
		o.waiting.removeCurrent()
		if o.node != nil {
			o.removeClusterPendingRequest(wr.reply)
		}
		wr.recycle()
	}
	return nil
}

// processNextMsgReq will process a request for the next message available. A nil message payload means deliver
// a single message. If the payload is a formal request or a number parseable with Atoi(), then we will send a
// batch of messages without requiring another request to this endpoint, or an ACK.
func (o *consumer) processNextMsgReq(_ *subscription, c *client, _ *Account, _, reply string, msg []byte) {
	if reply == _EMPTY_ {
		return
	}
	_, msg = c.msgParts(msg)

	inlineOk := c.kind != ROUTER && c.kind != GATEWAY && c.kind != LEAF
	if !inlineOk {
		// Check how long we have been away from the readloop for the route or gateway or leafnode.
		// If too long move to a separate go routine.
		if elapsed := time.Since(c.in.start); elapsed < noBlockThresh {
			inlineOk = true
		}
	}
	if inlineOk {
		o.processNextMsgRequest(reply, msg)
	} else {
		go o.processNextMsgRequest(reply, copyBytes(msg))
	}
}

func (o *consumer) processNextMsgRequest(reply string, msg []byte) {
	o.mu.Lock()
	defer o.mu.Unlock()

	mset := o.mset
	if mset == nil {
		return
	}

	sendErr := func(status int, description string) {
		hdr := []byte(fmt.Sprintf("NATS/1.0 %d %s\r\n\r\n", status, description))
		o.outq.send(newJSPubMsg(reply, _EMPTY_, _EMPTY_, hdr, nil, nil, 0))
	}

	if o.isPushMode() || o.waiting == nil {
		sendErr(409, "Consumer is push based")
		return
	}

	// Check payload here to see if they sent in batch size or a formal request.
	expires, batchSize, maxBytes, noWait, hb, hbt, err := nextReqFromMsg(msg)
	if err != nil {
		sendErr(400, fmt.Sprintf("Bad Request - %v", err))
		return
	}

	// Check for request limits
	if o.cfg.MaxRequestBatch > 0 && batchSize > o.cfg.MaxRequestBatch {
		sendErr(409, fmt.Sprintf("Exceeded MaxRequestBatch of %d", o.cfg.MaxRequestBatch))
		return
	}

	if !expires.IsZero() && o.cfg.MaxRequestExpires > 0 && expires.After(time.Now().Add(o.cfg.MaxRequestExpires)) {
		sendErr(409, fmt.Sprintf("Exceeded MaxRequestExpires of %v", o.cfg.MaxRequestExpires))
		return
	}

	if maxBytes > 0 && o.cfg.MaxRequestMaxBytes > 0 && maxBytes > o.cfg.MaxRequestMaxBytes {
		sendErr(409, fmt.Sprintf("Exceeded MaxRequestMaxBytes of %v", o.cfg.MaxRequestMaxBytes))
		return
	}

	// If we have the max number of requests already pending try to expire.
	if o.waiting.isFull() {
		// Try to expire some of the requests.
		o.processWaiting(false)
	}

	// If the request is for noWait and we have pending requests already, check if we have room.
	if noWait {
		msgsPending := o.numPending() + uint64(len(o.rdq))
		// If no pending at all, decide what to do with request.
		// If no expires was set then fail.
		if msgsPending == 0 && expires.IsZero() {
			o.waiting.last = time.Now()
			sendErr(404, "No Messages")
			return
		}
		if msgsPending > 0 {
			_, _, batchPending, _ := o.processWaiting(false)
			if msgsPending < uint64(batchPending) {
				o.waiting.last = time.Now()
				sendErr(408, "Requests Pending")
				return
			}
		}
		// If we are here this should be considered a one-shot situation.
		// We will wait for expires but will return as soon as we have any messages.
	}

	// If we receive this request though an account export, we need to track that interest subject and account.
	acc, interest := trackDownAccountAndInterest(o.acc, reply)

	// Create a waiting request.
	wr := wrPool.Get().(*waitingRequest)
	wr.acc, wr.interest, wr.reply, wr.n, wr.d, wr.noWait, wr.expires, wr.hb, wr.hbt = acc, interest, reply, batchSize, 0, noWait, expires, hb, hbt
	wr.b = maxBytes
	wr.received = time.Now()

	if err := o.waiting.add(wr); err != nil {
		sendErr(409, "Exceeded MaxWaiting")
		return
	}
	o.signalNewMessages()
	// If we are clustered update our followers about this request.
	if o.node != nil {
		o.addClusterPendingRequest(wr.reply)
	}
}

func trackDownAccountAndInterest(acc *Account, interest string) (*Account, string) {
	for strings.HasPrefix(interest, replyPrefix) {
		oa := acc
		oa.mu.RLock()
		if oa.exports.responses == nil {
			oa.mu.RUnlock()
			break
		}
		si := oa.exports.responses[interest]
		if si == nil {
			oa.mu.RUnlock()
			break
		}
		acc, interest = si.acc, si.to
		oa.mu.RUnlock()
	}
	return acc, interest
}

// Increase the delivery count for this message.
// ONLY used on redelivery semantics.
// Lock should be held.
func (o *consumer) incDeliveryCount(sseq uint64) uint64 {
	if o.rdc == nil {
		o.rdc = make(map[uint64]uint64)
	}
	o.rdc[sseq] += 1
	return o.rdc[sseq] + 1
}

// send a delivery exceeded advisory.
func (o *consumer) notifyDeliveryExceeded(sseq, dc uint64) {
	e := JSConsumerDeliveryExceededAdvisory{
		TypedEvent: TypedEvent{
			Type: JSConsumerDeliveryExceededAdvisoryType,
			ID:   nuid.Next(),
			Time: time.Now().UTC(),
		},
		Stream:     o.stream,
		Consumer:   o.name,
		StreamSeq:  sseq,
		Deliveries: dc,
		Domain:     o.srv.getOpts().JetStreamDomain,
	}

	j, err := json.Marshal(e)
	if err != nil {
		return
	}

	o.sendAdvisory(o.deliveryExcEventT, j)
}

// Check to see if the candidate subject matches a filter if its present.
// Lock should be held.
func (o *consumer) isFilteredMatch(subj string) bool {
	// No filter is automatic match.
	if o.cfg.FilterSubject == _EMPTY_ {
		return true
	}
	if !o.filterWC {
		return subj == o.cfg.FilterSubject
	}
	// If we are here we have a wildcard filter subject.
	// TODO(dlc) at speed might be better to just do a sublist with L2 and/or possibly L1.
	return subjectIsSubsetMatch(subj, o.cfg.FilterSubject)
}

var (
	errMaxAckPending = errors.New("max ack pending reached")
	errBadConsumer   = errors.New("consumer not valid")
	errNoInterest    = errors.New("consumer requires interest for delivery subject when ephemeral")
)

// Get next available message from underlying store.
// Is partition aware and redeliver aware.
// Lock should be held.
func (o *consumer) getNextMsg() (*jsPubMsg, uint64, error) {
	if o.mset == nil || o.mset.store == nil {
		return nil, 0, errBadConsumer
	}
	seq, dc := o.sseq, uint64(1)
	// Process redelivered messages before looking at possibly "skip list" (deliver last per subject)
	if o.hasRedeliveries() {
		for seq = o.getNextToRedeliver(); seq > 0; seq = o.getNextToRedeliver() {
			dc = o.incDeliveryCount(seq)
			if o.maxdc > 0 && dc > o.maxdc {
				// Only send once
				if dc == o.maxdc+1 {
					o.notifyDeliveryExceeded(seq, dc-1)
				}
				// Make sure to remove from pending.
				delete(o.pending, seq)
				continue
			}
			if seq > 0 {
				pmsg := getJSPubMsgFromPool()
				sm, err := o.mset.store.LoadMsg(seq, &pmsg.StoreMsg)
				if sm == nil || err != nil {
					pmsg.returnToPool()
					pmsg, dc = nil, 0
				}
				return pmsg, dc, err
			}
		}
		// Fallback if all redeliveries are gone.
		seq, dc = o.sseq, 1
	}
	// Don't make it a "else" because it is possible that there were redeliveries
	// but we exhausted the redelivery count and are back to try deliver the next message.
	if o.hasSkipListPending() {
		seq = o.lss.seqs[0]
		if len(o.lss.seqs) == 1 {
			o.sseq = o.lss.resume
			o.lss = nil
			o.updateSkipped()
		} else {
			o.lss.seqs = o.lss.seqs[1:]
		}
	}

	// Check if we have max pending.
	if o.maxp > 0 && len(o.pending) >= o.maxp {
		// maxp only set when ack policy != AckNone and user set MaxAckPending
		// Stall if we have hit max pending.
		return nil, 0, errMaxAckPending
	}

	// Grab next message applicable to us.
	pmsg := getJSPubMsgFromPool()
	sm, sseq, err := o.mset.store.LoadNextMsg(o.cfg.FilterSubject, o.filterWC, seq, &pmsg.StoreMsg)

	if sseq >= o.sseq {
		o.sseq = sseq + 1
		if err == ErrStoreEOF {
			o.updateSkipped()
		}
	}

	if sm == nil {
		pmsg.returnToPool()
		return nil, 0, err
	}

	return pmsg, dc, err
}

// Will check for expiration and lack of interest on waiting requests.
// Will also do any heartbeats and return the next expiration or HB interval.
func (o *consumer) processWaiting(eos bool) (int, int, int, time.Time) {
	var fexp time.Time
	if o.srv == nil || o.waiting.isEmpty() {
		return 0, 0, 0, fexp
	}

	var expired, brp int
	s, now := o.srv, time.Now()

	// Signals interior deletes, which we will compact if needed.
	var hid bool
	remove := func(wr *waitingRequest, i int) {
		if i == o.waiting.rp {
			o.waiting.removeCurrent()
		} else {
			o.waiting.reqs[i] = nil
			hid = true
		}
		if o.node != nil {
			o.removeClusterPendingRequest(wr.reply)
		}
		expired++
		wr.recycle()
	}

	wq := o.waiting
	for i, rp, n := 0, wq.rp, wq.n; i < n; rp = (rp + 1) % cap(wq.reqs) {
		wr := wq.reqs[rp]
		// Check expiration.
		if (eos && wr.noWait && wr.d > 0) || (!wr.expires.IsZero() && now.After(wr.expires)) {
			hdr := []byte(fmt.Sprintf("NATS/1.0 408 Request Timeout\r\n%s: %d\r\n%s: %d\r\n\r\n", JSPullRequestPendingMsgs, wr.n, JSPullRequestPendingBytes, wr.b))
			o.outq.send(newJSPubMsg(wr.reply, _EMPTY_, _EMPTY_, hdr, nil, nil, 0))
			remove(wr, rp)
			i++
			continue
		}
		// Now check interest.
		rr := wr.acc.sl.Match(wr.interest)
		interest := len(rr.psubs)+len(rr.qsubs) > 0
		if !interest && (s.leafNodeEnabled || s.gateway.enabled) {
			// If we are here check on gateways and leaf nodes (as they can mask gateways on the other end).
			// If we have interest or the request is too young break and do not expire.
			if time.Since(wr.received) < defaultGatewayRecentSubExpiration {
				interest = true
			} else if s.gateway.enabled && s.hasGatewayInterest(wr.acc.Name, wr.interest) {
				interest = true
			}
		}
		// If interest, update batch pending requests counter and update fexp timer.
		if interest {
			brp += wr.n
			if !wr.hbt.IsZero() {
				if now.After(wr.hbt) {
					// Fire off a heartbeat here.
					o.sendIdleHeartbeat(wr.reply)
					// Update next HB.
					wr.hbt = now.Add(wr.hb)
				}
				if fexp.IsZero() || wr.hbt.Before(fexp) {
					fexp = wr.hbt
				}
			}
			if !wr.expires.IsZero() && (fexp.IsZero() || wr.expires.Before(fexp)) {
				fexp = wr.expires
			}
			i++
			continue
		}
		// No more interest here so go ahead and remove this one from our list.
		remove(wr, rp)
		i++
	}

	// If we have interior deletes from out of order invalidation, compact the waiting queue.
	if hid {
		o.waiting.compact()
	}

	return expired, wq.len(), brp, fexp
}

// Will check to make sure those waiting still have registered interest.
func (o *consumer) checkWaitingForInterest() bool {
	o.processWaiting(true)
	return o.waiting.len() > 0
}

// Lock should be held.
func (o *consumer) hbTimer() (time.Duration, *time.Timer) {
	if o.cfg.Heartbeat == 0 {
		return 0, nil
	}
	return o.cfg.Heartbeat, time.NewTimer(o.cfg.Heartbeat)
}

func (o *consumer) processInboundAcks(qch chan struct{}) {
	// Grab the server lock to watch for server quit.
	o.mu.RLock()
	s := o.srv
	hasInactiveThresh := o.cfg.InactiveThreshold > 0
	o.mu.RUnlock()

	for {
		select {
		case <-o.ackMsgs.ch:
			acks := o.ackMsgs.pop()
			for _, acki := range acks {
				ack := acki.(*jsAckMsg)
				o.processAck(ack.subject, ack.reply, ack.hdr, ack.msg)
				ack.returnToPool()
			}
			o.ackMsgs.recycle(&acks)
			// If we have an inactiveThreshold set, mark our activity.
			if hasInactiveThresh {
				o.suppressDeletion()
			}
		case <-qch:
			return
		case <-s.quitCh:
			return
		}
	}
}

// Suppress auto cleanup on ack activity of any kind.
func (o *consumer) suppressDeletion() {
	o.mu.Lock()
	defer o.mu.Unlock()

	if o.closed {
		return
	}

	if o.isPushMode() && o.dtmr != nil {
		// if dtmr is not nil we have started the countdown, simply reset to threshold.
		o.dtmr.Reset(o.dthresh)
	} else if o.isPullMode() && o.waiting != nil {
		// Pull mode always has timer running, just update last on waiting queue.
		o.waiting.last = time.Now()
	}
}

func (o *consumer) loopAndGatherMsgs(qch chan struct{}) {
	// On startup check to see if we are in a a reply situation where replay policy is not instant.
	var (
		lts  int64 // last time stamp seen, used for replay.
		lseq uint64
	)

	o.mu.RLock()
	mset := o.mset
	getLSeq := o.replay
	o.mu.RUnlock()
	// consumer is closed when mset is set to nil.
	if mset == nil {
		return
	}
	if getLSeq {
		lseq = mset.state().LastSeq
	}

	o.mu.Lock()
	s := o.srv
	// need to check again if consumer is closed
	if o.mset == nil {
		o.mu.Unlock()
		return
	}
	// For idle heartbeat support.
	var hbc <-chan time.Time
	hbd, hb := o.hbTimer()
	if hb != nil {
		hbc = hb.C
	}
	// Interest changes.
	inch := o.inch
	o.mu.Unlock()

	// Grab the stream's retention policy
	mset.mu.RLock()
	rp := mset.cfg.Retention
	mset.mu.RUnlock()

	var err error

	// Deliver all the msgs we have now, once done or on a condition, we wait for new ones.
	for {
		var (
			pmsg     *jsPubMsg
			dc       uint64
			dsubj    string
			ackReply string
			delay    time.Duration
			sz       int
		)
		o.mu.Lock()
		// consumer is closed when mset is set to nil.
		if o.mset == nil {
			o.mu.Unlock()
			return
		}

		// Clear last error.
		err = nil

		// If we are in push mode and not active or under flowcontrol let's stop sending.
		if o.isPushMode() {
			if !o.active || (o.maxpb > 0 && o.pbytes > o.maxpb) {
				goto waitForMsgs
			}
		} else if o.waiting.isEmpty() {
			// If we are in pull mode and no one is waiting already break and wait.
			goto waitForMsgs
		}

		// Grab our next msg.
		pmsg, dc, err = o.getNextMsg()

		// On error either wait or return.
		if err != nil || pmsg == nil {
			if err == ErrStoreMsgNotFound || err == ErrStoreEOF || err == errMaxAckPending || err == errPartialCache {
				goto waitForMsgs
			} else {
				s.Errorf("Received an error looking up message for consumer: %v", err)
				goto waitForMsgs
			}
		}

		// Update our cached num pending here first.
		if dc == 1 && o.npcm > 0 {
			o.npc--
		}
		// Pre-calculate ackReply
		ackReply = o.ackReply(pmsg.seq, o.dseq, dc, pmsg.ts, o.numPending())

		// If headers only do not send msg payload.
		// Add in msg size itself as header.
		if o.cfg.HeadersOnly {
			convertToHeadersOnly(pmsg)
		}
		// Calculate payload size. This can be calculated on client side.
		// We do not include transport subject here since not generally known on client.
		sz = len(pmsg.subj) + len(ackReply) + len(pmsg.hdr) + len(pmsg.msg)

		if o.isPushMode() {
			dsubj = o.dsubj
		} else if wr := o.nextWaiting(sz); wr != nil {
			dsubj = wr.reply
			if done := wr.recycleIfDone(); done && o.node != nil {
				o.removeClusterPendingRequest(dsubj)
			} else if !done && wr.hb > 0 {
				wr.hbt = time.Now().Add(wr.hb)
			}
		} else {
			// We will redo this one.
			o.sseq--
			if dc == 1 && o.npcm > 0 {
				o.npc++
			}
			pmsg.returnToPool()
			goto waitForMsgs
		}

		// If we are in a replay scenario and have not caught up check if we need to delay here.
		if o.replay && lts > 0 {
			if delay = time.Duration(pmsg.ts - lts); delay > time.Millisecond {
				o.mu.Unlock()
				select {
				case <-qch:
					pmsg.returnToPool()
					return
				case <-time.After(delay):
				}
				o.mu.Lock()
			}
		}

		// Track this regardless.
		lts = pmsg.ts

		// If we have a rate limit set make sure we check that here.
		if o.rlimit != nil {
			now := time.Now()
			r := o.rlimit.ReserveN(now, sz)
			delay := r.DelayFrom(now)
			if delay > 0 {
				o.mu.Unlock()
				select {
				case <-qch:
					pmsg.returnToPool()
					return
				case <-time.After(delay):
				}
				o.mu.Lock()
			}
		}

		// Do actual delivery.
		o.deliverMsg(dsubj, ackReply, pmsg, dc, rp)

		// Reset our idle heartbeat timer if set.
		if hb != nil {
			hb.Reset(hbd)
		}

		o.mu.Unlock()
		continue

	waitForMsgs:
		// If we were in a replay state check to see if we are caught up. If so clear.
		if o.replay && o.sseq > lseq {
			o.replay = false
		}

		// Make sure to process any expired requests that are pending.
		var wrExp <-chan time.Time
		if o.isPullMode() {
			// Dont expire oneshots if we are here because of max ack pending limit.
			_, _, _, fexp := o.processWaiting(err != errMaxAckPending)
			if !fexp.IsZero() {
				expires := time.Until(fexp)
				if expires <= 0 {
					expires = time.Millisecond
				}
				wrExp = time.NewTimer(expires).C
			}
		}

		// We will wait here for new messages to arrive.
		mch, odsubj := o.mch, o.cfg.DeliverSubject
		o.mu.Unlock()

		select {
		case <-mch:
			// Messages are waiting.
		case interest := <-inch:
			// inch can be nil on pull-based, but then this will
			// just block and not fire.
			o.updateDeliveryInterest(interest)
		case <-qch:
			return
		case <-wrExp:
			o.mu.Lock()
			o.processWaiting(true)
			o.mu.Unlock()
		case <-hbc:
			if o.isActive() {
				o.mu.RLock()
				o.sendIdleHeartbeat(odsubj)
				o.mu.RUnlock()
			}
			// Reset our idle heartbeat timer.
			hb.Reset(hbd)
		}
	}
}

// Lock should be held.
func (o *consumer) sendIdleHeartbeat(subj string) {
	const t = "NATS/1.0 100 Idle Heartbeat\r\n%s: %d\r\n%s: %d\r\n\r\n"
	sseq, dseq := o.sseq-1, o.dseq-1
	hdr := []byte(fmt.Sprintf(t, JSLastConsumerSeq, dseq, JSLastStreamSeq, sseq))
	if fcp := o.fcid; fcp != _EMPTY_ {
		// Add in that we are stalled on flow control here.
		addOn := []byte(fmt.Sprintf("%s: %s\r\n\r\n", JSConsumerStalled, fcp))
		hdr = append(hdr[:len(hdr)-LEN_CR_LF], []byte(addOn)...)
	}
	o.outq.send(newJSPubMsg(subj, _EMPTY_, _EMPTY_, hdr, nil, nil, 0))
}

func (o *consumer) ackReply(sseq, dseq, dc uint64, ts int64, pending uint64) string {
	return fmt.Sprintf(o.ackReplyT, dc, sseq, dseq, ts, pending)
}

// Used mostly for testing. Sets max pending bytes for flow control setups.
func (o *consumer) setMaxPendingBytes(limit int) {
	o.pblimit = limit
	o.maxpb = limit / 16
	if o.maxpb == 0 {
		o.maxpb = 1
	}
}

// Lock should be held.
func (o *consumer) numPending() uint64 {
	if o.npcm == 0 {
		o.streamNumPending()
	}
	// This can wrap based on possibly having a dec before the inc. Account for that here.
	if o.npc&(1<<63) != 0 {
		return 0
	}
	return o.npc
}

// Will force a set from the stream store of num pending.
// Depends on delivery policy, for last per subject we calculate differently.
// Lock should be held.
func (o *consumer) streamNumPending() uint64 {
	if o.mset == nil || o.mset.store == nil {
		o.npc, o.npcm = 0, 0
	} else if o.cfg.DeliverPolicy == DeliverLastPerSubject {
		o.npc, o.npcm = 0, 0
		for _, ss := range o.mset.store.SubjectsState(o.cfg.FilterSubject) {
			if o.sseq <= ss.Last {
				o.npc++
				if ss.Last > o.npcm {
					o.npcm = ss.Last
				}
			}
		}
	} else {
		ss := o.mset.store.FilteredState(o.sseq, o.cfg.FilterSubject)
		o.npc, o.npcm = ss.Msgs, ss.Last
	}
	return o.npc
}

func convertToHeadersOnly(pmsg *jsPubMsg) {
	// If headers only do not send msg payload.
	// Add in msg size itself as header.
	hdr, msg := pmsg.hdr, pmsg.msg
	var bb bytes.Buffer
	if len(hdr) == 0 {
		bb.WriteString(hdrLine)
	} else {
		bb.Write(hdr)
		bb.Truncate(len(hdr) - LEN_CR_LF)
	}
	bb.WriteString(JSMsgSize)
	bb.WriteString(": ")
	bb.WriteString(strconv.FormatInt(int64(len(msg)), 10))
	bb.WriteString(CR_LF)
	bb.WriteString(CR_LF)
	// Replace underlying buf which we can use directly when we send.
	// TODO(dlc) - Probably just use directly when forming bytes.Buffer?
	pmsg.buf = pmsg.buf[:0]
	pmsg.buf = append(pmsg.buf, bb.Bytes()...)
	// Replace with new header.
	pmsg.hdr = pmsg.buf
	// Cancel msg payload
	pmsg.msg = nil
}

// Deliver a msg to the consumer.
// Lock should be held and o.mset validated to be non-nil.
func (o *consumer) deliverMsg(dsubj, ackReply string, pmsg *jsPubMsg, dc uint64, rp RetentionPolicy) {
	if o.mset == nil {
		pmsg.returnToPool()
		return
	}

	dseq := o.dseq
	o.dseq++

	pmsg.dsubj, pmsg.reply, pmsg.o = dsubj, ackReply, o
	psz := pmsg.size()

	if o.maxpb > 0 {
		o.pbytes += psz
	}

	mset := o.mset
	ap := o.cfg.AckPolicy

	// Cant touch pmsg after this sending so capture what we need.
	seq, ts := pmsg.seq, pmsg.ts
	// Send message.
	o.outq.send(pmsg)

	if ap == AckExplicit || ap == AckAll {
		o.trackPending(seq, dseq)
	} else if ap == AckNone {
		o.adflr = dseq
		o.asflr = seq
	}

	// Flow control.
	if o.maxpb > 0 && o.needFlowControl(psz) {
		o.sendFlowControl()
	}

	// If pull mode and we have inactivity threshold, signaled by dthresh, update last activity.
	if o.isPullMode() && o.dthresh > 0 {
		o.waiting.last = time.Now()
	}

	// FIXME(dlc) - Capture errors?
	o.updateDelivered(dseq, seq, dc, ts)

	// If we are ack none and mset is interest only we should make sure stream removes interest.
	if ap == AckNone && rp != LimitsPolicy {
		if o.node == nil || o.cfg.Direct {
			mset.ackq.push(seq)
		} else {
			o.updateAcks(dseq, seq)
		}
	}
}

func (o *consumer) needFlowControl(sz int) bool {
	if o.maxpb == 0 {
		return false
	}
	// Decide whether to send a flow control message which we will need the user to respond.
	// We send when we are over 50% of our current window limit.
	if o.fcid == _EMPTY_ && o.pbytes > o.maxpb/2 {
		return true
	}
	// If we have an existing outstanding FC, check to see if we need to expand the o.fcsz
	if o.fcid != _EMPTY_ && (o.pbytes-o.fcsz) >= o.maxpb {
		o.fcsz += sz
	}
	return false
}

func (o *consumer) processFlowControl(_ *subscription, c *client, _ *Account, subj, _ string, _ []byte) {
	o.mu.Lock()
	defer o.mu.Unlock()

	// Ignore if not the latest we have sent out.
	if subj != o.fcid {
		return
	}

	// For slow starts and ramping up.
	if o.maxpb < o.pblimit {
		o.maxpb *= 2
		if o.maxpb > o.pblimit {
			o.maxpb = o.pblimit
		}
	}

	// Update accounting.
	o.pbytes -= o.fcsz
	if o.pbytes < 0 {
		o.pbytes = 0
	}
	o.fcid, o.fcsz = _EMPTY_, 0

	o.signalNewMessages()
}

// Lock should be held.
func (o *consumer) fcReply() string {
	var sb strings.Builder
	sb.WriteString(jsFlowControlPre)
	sb.WriteString(o.stream)
	sb.WriteByte(btsep)
	sb.WriteString(o.name)
	sb.WriteByte(btsep)
	var b [4]byte
	rn := rand.Int63()
	for i, l := 0, rn; i < len(b); i++ {
		b[i] = digits[l%base]
		l /= base
	}
	sb.Write(b[:])
	return sb.String()
}

// sendFlowControl will send a flow control packet to the consumer.
// Lock should be held.
func (o *consumer) sendFlowControl() {
	if !o.isPushMode() {
		return
	}
	subj, rply := o.cfg.DeliverSubject, o.fcReply()
	o.fcsz, o.fcid = o.pbytes, rply
	hdr := []byte("NATS/1.0 100 FlowControl Request\r\n\r\n")
	o.outq.send(newJSPubMsg(subj, _EMPTY_, rply, hdr, nil, nil, 0))
}

// Tracks our outstanding pending acks. Only applicable to AckExplicit mode.
// Lock should be held.
func (o *consumer) trackPending(sseq, dseq uint64) {
	if o.pending == nil {
		o.pending = make(map[uint64]*Pending)
	}
	if o.ptmr == nil {
		o.ptmr = time.AfterFunc(o.ackWait(0), o.checkPending)
	}
	if p, ok := o.pending[sseq]; ok {
		p.Timestamp = time.Now().UnixNano()
	} else {
		o.pending[sseq] = &Pending{dseq, time.Now().UnixNano()}
	}
}

// didNotDeliver is called when a delivery for a consumer message failed.
// Depending on our state, we will process the failure.
func (o *consumer) didNotDeliver(seq uint64) {
	o.mu.Lock()
	mset := o.mset
	if mset == nil {
		o.mu.Unlock()
		return
	}
	var checkDeliveryInterest bool
	if o.isPushMode() {
		o.active = false
		checkDeliveryInterest = true
	} else if o.pending != nil {
		// pull mode and we have pending.
		if _, ok := o.pending[seq]; ok {
			// We found this messsage on pending, we need
			// to queue it up for immediate redelivery since
			// we know it was not delivered.
			if !o.onRedeliverQueue(seq) {
				o.addToRedeliverQueue(seq)
				o.signalNewMessages()
			}
		}
	}
	o.mu.Unlock()

	// If we do not have interest update that here.
	if checkDeliveryInterest && o.hasNoLocalInterest() {
		o.updateDeliveryInterest(false)
	}
}

// Lock should be held.
func (o *consumer) addToRedeliverQueue(seqs ...uint64) {
	if o.rdqi == nil {
		o.rdqi = make(map[uint64]struct{})
	}
	o.rdq = append(o.rdq, seqs...)
	for _, seq := range seqs {
		o.rdqi[seq] = struct{}{}
	}
}

// Lock should be held.
func (o *consumer) hasRedeliveries() bool {
	return len(o.rdq) > 0
}

func (o *consumer) getNextToRedeliver() uint64 {
	if len(o.rdq) == 0 {
		return 0
	}
	seq := o.rdq[0]
	if len(o.rdq) == 1 {
		o.rdq, o.rdqi = nil, nil
	} else {
		o.rdq = append(o.rdq[:0], o.rdq[1:]...)
		delete(o.rdqi, seq)
	}
	return seq
}

// This checks if we already have this sequence queued for redelivery.
// FIXME(dlc) - This is O(n) but should be fast with small redeliver size.
// Lock should be held.
func (o *consumer) onRedeliverQueue(seq uint64) bool {
	if o.rdqi == nil {
		return false
	}
	_, ok := o.rdqi[seq]
	return ok
}

// Remove a sequence from the redelivery queue.
// Lock should be held.
func (o *consumer) removeFromRedeliverQueue(seq uint64) bool {
	if !o.onRedeliverQueue(seq) {
		return false
	}
	for i, rseq := range o.rdq {
		if rseq == seq {
			if len(o.rdq) == 1 {
				o.rdq, o.rdqi = nil, nil
			} else {
				o.rdq = append(o.rdq[:i], o.rdq[i+1:]...)
				delete(o.rdqi, seq)
			}
			return true
		}
	}
	return false
}

// Checks the pending messages.
func (o *consumer) checkPending() {
	o.mu.Lock()
	defer o.mu.Unlock()

	mset := o.mset
	// On stop, mset and timer will be nil.
	if mset == nil || o.ptmr == nil {
		return
	}

	now := time.Now().UnixNano()
	ttl := int64(o.cfg.AckWait)
	next := int64(o.ackWait(0))
	// However, if there is backoff, initializes with the largest backoff.
	// It will be adjusted as needed.
	if l := len(o.cfg.BackOff); l > 0 {
		next = int64(o.cfg.BackOff[l-1])
	}

	var shouldUpdateState bool
	var state StreamState
	mset.store.FastState(&state)
	fseq := state.FirstSeq

	// Since we can update timestamps, we have to review all pending.
	// We may want to unlock here or warn if list is big.
	var expired []uint64
	check := len(o.pending) > 1024
	for seq, p := range o.pending {
		if check && atomic.LoadInt64(&o.awl) > 0 {
			o.ptmr.Reset(100 * time.Millisecond)
			return
		}
		// Check if these are no longer valid.
		if seq < fseq {
			delete(o.pending, seq)
			delete(o.rdc, seq)
			o.removeFromRedeliverQueue(seq)
			shouldUpdateState = true
			continue
		}
		elapsed, deadline := now-p.Timestamp, ttl
		if len(o.cfg.BackOff) > 0 {
			// This is ok even if o.rdc is nil, we would get dc == 0, which is what we want.
			dc := int(o.rdc[seq])
			// This will be the index for the next backoff, will set to last element if needed.
			nbi := dc + 1
			if dc+1 >= len(o.cfg.BackOff) {
				dc = len(o.cfg.BackOff) - 1
				nbi = dc
			}
			deadline = int64(o.cfg.BackOff[dc])
			// Set `next` to the next backoff (if smaller than current `next` value).
			if nextBackoff := int64(o.cfg.BackOff[nbi]); nextBackoff < next {
				next = nextBackoff
			}
		}
		if elapsed >= deadline {
			if !o.onRedeliverQueue(seq) {
				expired = append(expired, seq)
			}
		} else if deadline-elapsed < next {
			// Update when we should fire next.
			next = deadline - elapsed
		}
	}

	if len(expired) > 0 {
		// We need to sort.
		sort.Slice(expired, func(i, j int) bool { return expired[i] < expired[j] })
		o.addToRedeliverQueue(expired...)
		// Now we should update the timestamp here since we are redelivering.
		// We will use an incrementing time to preserve order for any other redelivery.
		off := now - o.pending[expired[0]].Timestamp
		for _, seq := range expired {
			if p, ok := o.pending[seq]; ok {
				p.Timestamp += off
			}
		}
		o.signalNewMessages()
	}

	if len(o.pending) > 0 {
		o.ptmr.Reset(o.ackWait(time.Duration(next)))
	} else {
		o.ptmr.Stop()
		o.ptmr = nil
	}

	// Update our state if needed.
	if shouldUpdateState {
		o.writeStoreStateUnlocked()
	}
}

// SeqFromReply will extract a sequence number from a reply subject.
func (o *consumer) seqFromReply(reply string) uint64 {
	_, dseq, _ := ackReplyInfo(reply)
	return dseq
}

// StreamSeqFromReply will extract the stream sequence from the reply subject.
func (o *consumer) streamSeqFromReply(reply string) uint64 {
	sseq, _, _ := ackReplyInfo(reply)
	return sseq
}

// Quick parser for positive numbers in ack reply encoding.
func parseAckReplyNum(d string) (n int64) {
	if len(d) == 0 {
		return -1
	}
	for _, dec := range d {
		if dec < asciiZero || dec > asciiNine {
			return -1
		}
		n = n*10 + (int64(dec) - asciiZero)
	}
	return n
}

const expectedNumReplyTokens = 9

// Grab encoded information in the reply subject for a delivered message.
func replyInfo(subject string) (sseq, dseq, dc uint64, ts int64, pending uint64) {
	tsa := [expectedNumReplyTokens]string{}
	start, tokens := 0, tsa[:0]
	for i := 0; i < len(subject); i++ {
		if subject[i] == btsep {
			tokens = append(tokens, subject[start:i])
			start = i + 1
		}
	}
	tokens = append(tokens, subject[start:])
	if len(tokens) != expectedNumReplyTokens || tokens[0] != "$JS" || tokens[1] != "ACK" {
		return 0, 0, 0, 0, 0
	}
	// TODO(dlc) - Should we error if we do not match consumer name?
	// stream is tokens[2], consumer is 3.
	dc = uint64(parseAckReplyNum(tokens[4]))
	sseq, dseq = uint64(parseAckReplyNum(tokens[5])), uint64(parseAckReplyNum(tokens[6]))
	ts = parseAckReplyNum(tokens[7])
	pending = uint64(parseAckReplyNum(tokens[8]))

	return sseq, dseq, dc, ts, pending
}

func ackReplyInfo(subject string) (sseq, dseq, dc uint64) {
	tsa := [expectedNumReplyTokens]string{}
	start, tokens := 0, tsa[:0]
	for i := 0; i < len(subject); i++ {
		if subject[i] == btsep {
			tokens = append(tokens, subject[start:i])
			start = i + 1
		}
	}
	tokens = append(tokens, subject[start:])
	if len(tokens) != expectedNumReplyTokens || tokens[0] != "$JS" || tokens[1] != "ACK" {
		return 0, 0, 0
	}
	dc = uint64(parseAckReplyNum(tokens[4]))
	sseq, dseq = uint64(parseAckReplyNum(tokens[5])), uint64(parseAckReplyNum(tokens[6]))

	return sseq, dseq, dc
}

// NextSeq returns the next delivered sequence number for this consumer.
func (o *consumer) nextSeq() uint64 {
	o.mu.RLock()
	dseq := o.dseq
	o.mu.RUnlock()
	return dseq
}

// Used to hold skip list when deliver policy is last per subject.
type lastSeqSkipList struct {
	resume uint64
	seqs   []uint64
}

// Will create a skip list for us from a store's subjects state.
func createLastSeqSkipList(mss map[string]SimpleState) []uint64 {
	seqs := make([]uint64, 0, len(mss))
	for _, ss := range mss {
		seqs = append(seqs, ss.Last)
	}
	sort.Slice(seqs, func(i, j int) bool { return seqs[i] < seqs[j] })
	return seqs
}

// Let's us know we have a skip list, which is for deliver last per subject and we are just starting.
// Lock should be held.
func (o *consumer) hasSkipListPending() bool {
	return o.lss != nil && len(o.lss.seqs) > 0
}

// Will select the starting sequence.
func (o *consumer) selectStartingSeqNo() {
	if o.mset == nil || o.mset.store == nil {
		o.sseq = 1
	} else {
		var state StreamState
		o.mset.store.FastState(&state)
		if o.cfg.OptStartSeq == 0 {
			if o.cfg.DeliverPolicy == DeliverAll {
				o.sseq = state.FirstSeq
			} else if o.cfg.DeliverPolicy == DeliverLast {
				o.sseq = state.LastSeq
				// If we are partitioned here this will be properly set when we become leader.
				if o.cfg.FilterSubject != _EMPTY_ {
					ss := o.mset.store.FilteredState(1, o.cfg.FilterSubject)
					o.sseq = ss.Last
				}
			} else if o.cfg.DeliverPolicy == DeliverLastPerSubject {
				if mss := o.mset.store.SubjectsState(o.cfg.FilterSubject); len(mss) > 0 {
					o.lss = &lastSeqSkipList{
						resume: state.LastSeq,
						seqs:   createLastSeqSkipList(mss),
					}
					o.sseq = o.lss.seqs[0]
				} else {
					// If no mapping info just set to last.
					o.sseq = state.LastSeq
				}
			} else if o.cfg.OptStartTime != nil {
				// If we are here we are time based.
				// TODO(dlc) - Once clustered can't rely on this.
				o.sseq = o.mset.store.GetSeqFromTime(*o.cfg.OptStartTime)
			} else {
				// DeliverNew
				o.sseq = state.LastSeq + 1
			}
		} else {
			o.sseq = o.cfg.OptStartSeq
		}

		if state.FirstSeq == 0 {
			o.sseq = 1
		} else if o.sseq < state.FirstSeq {
			o.sseq = state.FirstSeq
		} else if o.sseq > state.LastSeq {
			o.sseq = state.LastSeq + 1
		}
	}

	// Always set delivery sequence to 1.
	o.dseq = 1
	// Set ack delivery floor to delivery-1
	o.adflr = o.dseq - 1
	// Set ack store floor to store-1
	o.asflr = o.sseq - 1

	// Set our starting sequence state.
	if o.store != nil && o.sseq > 0 {
		o.store.SetStarting(o.sseq - 1)
	}
}

// Test whether a config represents a durable subscriber.
func isDurableConsumer(config *ConsumerConfig) bool {
	return config != nil && config.Durable != _EMPTY_
}

func (o *consumer) isDurable() bool {
	return o.cfg.Durable != _EMPTY_
}

// Are we in push mode, delivery subject, etc.
func (o *consumer) isPushMode() bool {
	return o.cfg.DeliverSubject != _EMPTY_
}

func (o *consumer) isPullMode() bool {
	return o.cfg.DeliverSubject == _EMPTY_
}

// Name returns the name of this consumer.
func (o *consumer) String() string {
	o.mu.RLock()
	n := o.name
	o.mu.RUnlock()
	return n
}

func createConsumerName() string {
	return getHash(nuid.Next())
}

// deleteConsumer will delete the consumer from this stream.
func (mset *stream) deleteConsumer(o *consumer) error {
	return o.delete()
}

func (o *consumer) getStream() *stream {
	o.mu.RLock()
	mset := o.mset
	o.mu.RUnlock()
	return mset
}

func (o *consumer) streamName() string {
	o.mu.RLock()
	mset := o.mset
	o.mu.RUnlock()
	if mset != nil {
		return mset.name()
	}
	return _EMPTY_
}

// Active indicates if this consumer is still active.
func (o *consumer) isActive() bool {
	o.mu.RLock()
	active := o.active && o.mset != nil
	o.mu.RUnlock()
	return active
}

// hasNoLocalInterest return true if we have no local interest.
func (o *consumer) hasNoLocalInterest() bool {
	o.mu.RLock()
	rr := o.acc.sl.Match(o.cfg.DeliverSubject)
	o.mu.RUnlock()
	return len(rr.psubs)+len(rr.qsubs) == 0
}

// This is when the underlying stream has been purged.
// sseq is the new first seq for the stream after purge.
// Lock should be held.
func (o *consumer) purge(sseq uint64, slseq uint64) {
	// Do not update our state unless we know we are the leader.
	if !o.isLeader() {
		return
	}
	// Signals all have been purged for this consumer.
	if sseq == 0 {
		sseq = slseq + 1
	}

	o.mu.Lock()
	// Do not go backwards
	if o.sseq < sseq {
		o.sseq = sseq
	}
	if o.asflr < sseq {
		o.asflr = sseq - 1
		if o.dseq > 0 {
			o.adflr = o.dseq - 1
		}
	}
	o.pending = nil

	// We need to remove all those being queued for redelivery under o.rdq
	if len(o.rdq) > 0 {
		rdq := o.rdq
		o.rdq, o.rdqi = nil, nil
		for _, sseq := range rdq {
			if sseq >= o.sseq {
				o.addToRedeliverQueue(sseq)
			}
		}
	}
	o.mu.Unlock()

	o.writeStoreState()
}

func stopAndClearTimer(tp **time.Timer) {
	if *tp == nil {
		return
	}
	// Will get drained in normal course, do not try to
	// drain here.
	(*tp).Stop()
	*tp = nil
}

// Stop will shutdown  the consumer for the associated stream.
func (o *consumer) stop() error {
	return o.stopWithFlags(false, false, true, false)
}

func (o *consumer) deleteWithoutAdvisory() error {
	return o.stopWithFlags(true, false, true, false)
}

// Delete will delete the consumer for the associated stream and send advisories.
func (o *consumer) delete() error {
	return o.stopWithFlags(true, false, true, true)
}

func (o *consumer) stopWithFlags(dflag, sdflag, doSignal, advisory bool) error {
	o.mu.Lock()
	js := o.js

	if o.closed {
		o.mu.Unlock()
		return nil
	}
	o.closed = true

	// Check if we are the leader and are being deleted.
	if dflag && o.isLeader() {
		// If we are clustered and node leader (probable from above), stepdown.
		if node := o.node; node != nil && node.Leader() {
			node.StepDown()
		}
		if advisory {
			o.sendDeleteAdvisoryLocked()
		}
		if o.isPullMode() {
			// Release any pending.
			o.releaseAnyPendingRequests()
		}
	}

	if o.qch != nil {
		close(o.qch)
		o.qch = nil
	}

	a := o.acc
	store := o.store
	mset := o.mset
	o.mset = nil
	o.active = false
	o.unsubscribe(o.ackSub)
	o.unsubscribe(o.reqSub)
	o.unsubscribe(o.fcSub)
	o.ackSub = nil
	o.reqSub = nil
	o.fcSub = nil
	if o.infoSub != nil {
		o.srv.sysUnsubscribe(o.infoSub)
		o.infoSub = nil
	}
	c := o.client
	o.client = nil
	sysc := o.sysc
	o.sysc = nil
	stopAndClearTimer(&o.ptmr)
	stopAndClearTimer(&o.dtmr)
	stopAndClearTimer(&o.gwdtmr)
	delivery := o.cfg.DeliverSubject
	o.waiting = nil
	// Break us out of the readLoop.
	if doSignal {
		o.signalNewMessages()
	}
	n := o.node
	qgroup := o.cfg.DeliverGroup
	o.ackMsgs.unregister()

	// For cleaning up the node assignment.
	var ca *consumerAssignment
	if dflag {
		ca = o.ca
	}
	o.mu.Unlock()

	if c != nil {
		c.closeConnection(ClientClosed)
	}
	if sysc != nil {
		sysc.closeConnection(ClientClosed)
	}

	if delivery != _EMPTY_ {
		a.sl.clearNotification(delivery, qgroup, o.inch)
	}

	mset.mu.Lock()
	mset.removeConsumer(o)
	rp := mset.cfg.Retention
	mset.mu.Unlock()

	// We need to optionally remove all messages since we are interest based retention.
	// We will do this consistently on all replicas. Note that if in clustered mode the
	// non-leader consumers will need to restore state first.
	if dflag && rp == InterestPolicy {
		state := mset.state()
		stop := state.LastSeq
		o.mu.Lock()
		if !o.isLeader() {
			o.readStoredState(stop)
		}
		start := o.asflr
		o.mu.Unlock()
		// Make sure we start at worst with first sequence in the stream.
		if start < state.FirstSeq {
			start = state.FirstSeq
		}

		var rmseqs []uint64
		mset.mu.RLock()
		for seq := start; seq <= stop; seq++ {
			if !mset.checkInterest(seq, o) {
				rmseqs = append(rmseqs, seq)
			}
		}
		mset.mu.RUnlock()

		for _, seq := range rmseqs {
			mset.store.RemoveMsg(seq)
		}
	}

	// Cluster cleanup.
	if n != nil {
		if dflag {
			n.Delete()
		} else {
			// Try to install snapshot on clean exit
			if o.store != nil {
				if snap, err := o.store.EncodedState(); err == nil {
					n.InstallSnapshot(snap)
				}
			}
			n.Stop()
		}
	}

	if ca != nil {
		js.mu.Lock()
		if ca.Group != nil {
			ca.Group.node = nil
		}
		js.mu.Unlock()
	}

	// Clean up our store.
	var err error
	if store != nil {
		if dflag {
			if sdflag {
				err = store.StreamDelete()
			} else {
				err = store.Delete()
			}
		} else {
			err = store.Stop()
		}
	}

	return err
}

// Check that we do not form a cycle by delivering to a delivery subject
// that is part of the interest group.
func deliveryFormsCycle(cfg *StreamConfig, deliverySubject string) bool {
	for _, subject := range cfg.Subjects {
		if subjectIsSubsetMatch(deliverySubject, subject) {
			return true
		}
	}
	return false
}

// Check that the filtered subject is valid given a set of stream subjects.
func validFilteredSubject(filteredSubject string, subjects []string) bool {
	if !IsValidSubject(filteredSubject) {
		return false
	}
	hasWC := subjectHasWildcard(filteredSubject)

	for _, subject := range subjects {
		if subjectIsSubsetMatch(filteredSubject, subject) {
			return true
		}
		// If we have a wildcard as the filtered subject check to see if we are
		// a wider scope but do match a subject.
		if hasWC && subjectIsSubsetMatch(subject, filteredSubject) {
			return true
		}
	}
	return false
}

// switchToEphemeral is called on startup when recovering ephemerals.
func (o *consumer) switchToEphemeral() {
	o.mu.Lock()
	o.cfg.Durable = _EMPTY_
	store, ok := o.store.(*consumerFileStore)
	rr := o.acc.sl.Match(o.cfg.DeliverSubject)
	// Setup dthresh.
	o.updateInactiveThreshold(&o.cfg)
	o.mu.Unlock()

	// Update interest
	o.updateDeliveryInterest(len(rr.psubs)+len(rr.qsubs) > 0)
	// Write out new config
	if ok {
		store.updateConfig(o.cfg)
	}
}

// RequestNextMsgSubject returns the subject to request the next message when in pull or worker mode.
// Returns empty otherwise.
func (o *consumer) requestNextMsgSubject() string {
	return o.nextMsgSubj
}

func (o *consumer) decStreamPending(sseq uint64, subj string) {
	o.mu.Lock()
	// Update our cached num pending. Only do so if we think deliverMsg has not done so.
	if sseq > o.npcm && sseq >= o.sseq && o.isFilteredMatch(subj) {
		o.npc--
	}
	// Check if this message was pending.
	p, wasPending := o.pending[sseq]
	var rdc uint64 = 1
	if o.rdc != nil {
		rdc = o.rdc[sseq]
	}
	o.mu.Unlock()

	// If it was pending process it like an ack.
	// TODO(dlc) - we could do a term here instead with a reason to generate the advisory.
	if wasPending {
		// We could have lock for stream so do this in a go routine.
		go o.processTerm(sseq, p.Sequence, rdc)
	}
}

func (o *consumer) account() *Account {
	o.mu.RLock()
	a := o.acc
	o.mu.RUnlock()
	return a
}<|MERGE_RESOLUTION|>--- conflicted
+++ resolved
@@ -1360,16 +1360,8 @@
 					ca := js.consumerAssignment(acc, stream, name)
 					js.mu.RUnlock()
 					if ca != nil {
-<<<<<<< HEAD
-						if fs {
-							s.Warnf("Consumer assignment not cleaned up for account: '%s', stream: '%s', consumer: '%s', retrying", acc, stream, name)
-							meta.ForwardProposal(removeEntry)
-						}
-						fs = true
-=======
 						s.Warnf("Consumer assignment for '%s > %s > %s' not cleaned up, retrying", acc, stream, name)
 						meta.ForwardProposal(removeEntry)
->>>>>>> 0a65d796
 					} else {
 						return
 					}
