--- conflicted
+++ resolved
@@ -5584,7 +5584,6 @@
 	require_True(t, total == 4000)
 }
 
-<<<<<<< HEAD
 func TestFileStoreSkipMsgAndNumBlocks(t *testing.T) {
 	// No need for all permutations here.
 	storeDir := t.TempDir()
@@ -5604,7 +5603,8 @@
 	}
 	fs.StoreMsg(subj, nil, msg)
 	require_True(t, fs.numMsgBlocks() == 2)
-=======
+}
+
 func TestFileStoreRestoreEncryptedWithNoKeyFuncFails(t *testing.T) {
 	// No need for all permutations here.
 	fcfg := FileStoreConfig{StoreDir: t.TempDir(), Cipher: AES}
@@ -5641,5 +5641,4 @@
 		nil,
 	)
 	require_Error(t, err, errNoMainKey)
->>>>>>> 9cfe8b8f
 }