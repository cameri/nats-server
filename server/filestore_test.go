--- conflicted
+++ resolved
@@ -5643,7 +5643,6 @@
 	require_Error(t, err, errNoMainKey)
 }
 
-<<<<<<< HEAD
 func TestFileStoreInitialFirstSeq(t *testing.T) {
 	testFileStoreAllPermutations(t, func(t *testing.T, fcfg FileStoreConfig) {
 		fs, err := newFileStore(fcfg, StreamConfig{Name: "zzz", Storage: FileStorage, FirstSeq: 1000})
@@ -5673,7 +5672,8 @@
 			t.Fatalf("Expected last seq 1001, got %d", state.LastSeq)
 		}
 	})
-=======
+}
+
 func TestFileStoreRecaluclateFirstForSubjBug(t *testing.T) {
 	fs, err := newFileStore(FileStoreConfig{StoreDir: t.TempDir()}, StreamConfig{Name: "zzz", Subjects: []string{"*"}, Storage: FileStorage})
 	require_NoError(t, err)
@@ -5704,5 +5704,4 @@
 	mb.recalculateFirstForSubj("foo", 1, ss)
 	// Make sure it was update properly.
 	require_True(t, *ss == SimpleState{Msgs: 1, First: 3, Last: 3, firstNeedsUpdate: false})
->>>>>>> 039f63e2
 }