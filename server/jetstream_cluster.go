--- conflicted
+++ resolved
@@ -4058,11 +4058,7 @@
 	var didCreate, isConfigUpdate, needsLocalResponse bool
 	if o == nil {
 		// Add in the consumer if needed.
-<<<<<<< HEAD
-		if o, err = mset.addConsumerWithAssignment(ca.Config, ca.Name, ca, false, ActionCreateOrUpdate); err == nil {
-=======
-		if o, err = mset.addConsumerWithAssignment(ca.Config, ca.Name, ca, wasExisting); err == nil {
->>>>>>> 2fc3f45e
+		if o, err = mset.addConsumerWithAssignment(ca.Config, ca.Name, ca, wasExisting, ActionCreateOrUpdate); err == nil {
 			didCreate = true
 		}
 	} else {
